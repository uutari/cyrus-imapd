--- conflicted
+++ resolved
@@ -2172,12 +2172,11 @@
     return buf_release(&tzfile);
 }
 
-<<<<<<< HEAD
 extern void tzdist_truncate_vtimezone(icalcomponent *vtz,
                                       icaltimetype *startp, icaltimetype *endp) {
     truncate_vtimezone(vtz, startp, endp, NULL, NULL, NULL, NULL, NULL);
 }
-=======
+
 static char *icaltimezone_as_tzfile(icalcomponent* ical,
                                     unsigned long *len)
 {
@@ -2188,5 +2187,4 @@
                                          unsigned long *len)
 {
     return _icaltimezone_as_tzfile(ical, len, leap_seconds->count - 2);
-}
->>>>>>> 4ab754e2
+}