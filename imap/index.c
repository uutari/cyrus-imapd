/* index.c -- Routines for dealing with the index file in the imapd
 *
 * Copyright (c) 1994-2008 Carnegie Mellon University.  All rights reserved.
 *
 * Redistribution and use in source and binary forms, with or without
 * modification, are permitted provided that the following conditions
 * are met:
 *
 * 1. Redistributions of source code must retain the above copyright
 *    notice, this list of conditions and the following disclaimer.
 *
 * 2. Redistributions in binary form must reproduce the above copyright
 *    notice, this list of conditions and the following disclaimer in
 *    the documentation and/or other materials provided with the
 *    distribution.
 *
 * 3. The name "Carnegie Mellon University" must not be used to
 *    endorse or promote products derived from this software without
 *    prior written permission. For permission or any legal
 *    details, please contact
 *      Carnegie Mellon University
 *      Center for Technology Transfer and Enterprise Creation
 *      4615 Forbes Avenue
 *      Suite 302
 *      Pittsburgh, PA  15213
 *      (412) 268-7393, fax: (412) 268-7395
 *      innovation@andrew.cmu.edu
 *
 * 4. Redistributions of any form whatsoever must retain the following
 *    acknowledgment:
 *    "This product includes software developed by Computing Services
 *     at Carnegie Mellon University (http://www.cmu.edu/computing/)."
 *
 * CARNEGIE MELLON UNIVERSITY DISCLAIMS ALL WARRANTIES WITH REGARD TO
 * THIS SOFTWARE, INCLUDING ALL IMPLIED WARRANTIES OF MERCHANTABILITY
 * AND FITNESS, IN NO EVENT SHALL CARNEGIE MELLON UNIVERSITY BE LIABLE
 * FOR ANY SPECIAL, INDIRECT OR CONSEQUENTIAL DAMAGES OR ANY DAMAGES
 * WHATSOEVER RESULTING FROM LOSS OF USE, DATA OR PROFITS, WHETHER IN
 * AN ACTION OF CONTRACT, NEGLIGENCE OR OTHER TORTIOUS ACTION, ARISING
 * OUT OF OR IN CONNECTION WITH THE USE OR PERFORMANCE OF THIS SOFTWARE.
 */

#include <config.h>

#include <stdio.h>
#include <string.h>
#include <sys/types.h>
#include <sys/stat.h>
#include <fcntl.h>
#include <netinet/in.h>
#include <syslog.h>
#include <ctype.h>
#include <stdlib.h>

#include "acl.h"
#include "annotate.h"
#include "append.h"
#include "assert.h"
#include "charset.h"
#include "exitcodes.h"
#include "hash.h"
#include "imap/imap_err.h"
#include "global.h"
#include "times.h"
#include "imapd.h"
#include "lsort.h"
#include "mailbox.h"
#include "map.h"
#include "message.h"
#include "parseaddr.h"
#include "search_engines.h"
#include "seen.h"
#include "statuscache.h"
#include "strhash.h"
#include "util.h"
#include "xmalloc.h"
#include "xstrlcpy.h"

#include "index.h"
#include "sync_log.h"

/* Forward declarations */
static void index_refresh(struct index_state *state);
static void index_tellexists(struct index_state *state);
static int index_lock(struct index_state *state);
static void index_unlock(struct index_state *state);
// extern struct namespace imapd_namespace;

struct index_modified_flags {
    int added_flags;
    bit32 added_system_flags;
    bit32 added_user_flags[MAX_USER_FLAGS/32];
    int removed_flags;
    bit32 removed_system_flags;
    bit32 removed_user_flags[MAX_USER_FLAGS/32];
};

static void index_checkflags(struct index_state *state, int dirty);

static int index_writeseen(struct index_state *state);
static void index_fetchmsg(struct index_state *state,
		    const char *msg_base, unsigned long msg_size,
		    unsigned offset, unsigned size,
		    unsigned start_octet, unsigned octet_count);
static int index_fetchsection(struct index_state *state, const char *resp,
			      const char *msg_base, unsigned long msg_size,
			      char *section,
			      const char *cachestr, unsigned size,
			      unsigned start_octet, unsigned octet_count);
static void index_fetchfsection(struct index_state *state,
				const char *msg_base, unsigned long msg_size,
				struct fieldlist *fsection,
				const char *cachestr,
				unsigned start_octet, unsigned octet_count);
static char *index_readheader(const char *msg_base, unsigned long msg_size,
			      unsigned offset, unsigned size);
static void index_pruneheader(char *buf, const strarray_t *headers,
			      const strarray_t *headers_not);
static void index_fetchheader(struct index_state *state,
			      const char *msg_base, unsigned long msg_size,
			      unsigned size,
			      const strarray_t *headers,
			      const strarray_t *headers_not);
static void index_fetchcacheheader(struct index_state *state, struct index_record *record,
				   const strarray_t *headers, unsigned start_octet,
				   unsigned octet_count);
static void index_listflags(struct index_state *state);
static void index_fetchflags(struct index_state *state, uint32_t msgno);
static int index_search_evaluate(struct index_state *state,
				 const struct searchargs *searchargs,
				 uint32_t msgno, struct buf *buf);
static int index_searchmsg(char *substr, comp_pat *pat,
			   struct buf *buf,
			   int skipheader, const char *cachestr);
static int index_searchheader(char *name, char *substr, comp_pat *pat,
			      struct buf *buf,
			      int size);
static int index_searchcacheheader(struct index_state *state, uint32_t msgno, char *name, char *substr,
				   comp_pat *pat);
static int _index_search(unsigned **msgno_list, struct index_state *state,
			 const struct searchargs *searchargs,
			 modseq_t *highestmodseq);

static int index_copysetup(struct index_state *state, uint32_t msgno, struct copyargs *copyargs);
static int index_storeflag(struct index_state *state,
			   struct index_modified_flags *modified_flags,
			   uint32_t msgno, struct index_record *record,
			   struct storeargs *storeargs);
static int index_store_annotation(struct index_state *state, uint32_t msgno,
			   struct storeargs *storeargs);
static int index_fetchreply(struct index_state *state, uint32_t msgno,
			    const struct fetchargs *fetchargs);
static void index_printflags(struct index_state *state, uint32_t msgno,
			     int usinguid, int printmodseq);
static char *get_localpart_addr(const char *header);
static char *get_displayname(const char *header);
static char *index_extract_subject(const char *subj, size_t len, int *is_refwd);
static char *_index_extract_subject(char *s, int *is_refwd);
static void index_get_ids(MsgData *msgdata,
			  char *envtokens[], const char *headers, unsigned size);
static MsgData *index_msgdata_load(struct index_state *state, unsigned *msgno_list, int n,
				   const struct sortcrit *sortcrit);
static struct seqset *_index_vanished(struct index_state *state,
				      struct vanished_params *params);

static void *index_sort_getnext(MsgData *node);
static void index_sort_setnext(MsgData *node, MsgData *next);
static int index_sort_compare(MsgData *md1, MsgData *md2,
			      const struct sortcrit *call_data);
static void index_msgdata_free(MsgData *md);

static void *index_thread_getnext(Thread *thread);
static void index_thread_setnext(Thread *thread, Thread *next);
static int index_thread_compare(Thread *t1, Thread *t2,
				const struct sortcrit *call_data);
static void index_thread_orderedsubj(struct index_state *state,
				     unsigned *msgno_list, int nmsg,
				     int usinguid);
static void index_thread_sort(Thread *root, const struct sortcrit *sortcrit);
static void index_thread_print(struct index_state *state,
			       Thread *threads, int usinguid);
static void index_thread_ref(struct index_state *state,
			     unsigned *msgno_list, int nmsg, int usinguid);

static struct seqset *_parse_sequence(struct index_state *state,
				      const char *sequence, int usinguid);
static void massage_header(char *hdr);

/* NOTE: Make sure these are listed in CAPABILITY_STRING */
static const struct thread_algorithm thread_algs[] = {
    { "ORDEREDSUBJECT", index_thread_orderedsubj },
    { "REFERENCES", index_thread_ref },
    { NULL, NULL }
};

static int index_reload_record(struct index_state *state,
			       uint32_t msgno,
			       struct index_record *recordp)
{
    struct index_map *im = &state->map[msgno-1];
    int r = 0;
    int i;

    if (!im->recno) {
	/* doh, gotta just fill in what we know */
	memset(recordp, 0, sizeof(struct index_record));
	recordp->uid = im->uid;
    }
    else {
	r = mailbox_read_index_record(state->mailbox, im->recno, recordp);
    }
    /* NOTE: we have released the cyrus.index lock at this point, but are
     * still holding the mailbox name relock.  This means nobody can rewrite
     * the file under us - so the offsets are still guaranteed to be correct,
     * and all the immutable fields are unchanged.  That said, we can get a
     * read of a partially updated record which contains an invalid checksum
     * due to incomplete concurrent changes to mutable fields.
     *
     * That's OK in just this case, because we're about to overwrite all the
     * parsed mutable fields with the clean values we cached back when we had
     * a cyrus.index lock and got a complete read. */
    if (r == IMAP_MAILBOX_CHECKSUM) r = 0;

    /* but other errors are still bad */
    if (r) return r;

    /* better be! */
    assert(recordp->uid == im->uid);

    /* restore mutable fields */
    recordp->modseq = im->modseq;
    recordp->system_flags = im->system_flags;
    for (i = 0; i < MAX_USER_FLAGS/32; i++)
	recordp->user_flags[i] = im->user_flags[i];

    return 0;
}

static int index_rewrite_record(struct index_state *state,
				uint32_t msgno,
				struct index_record *recordp)
{
    struct index_map *im = &state->map[msgno-1];
    int i;
    int r;

    assert(recordp->uid == im->uid);

    r = mailbox_rewrite_index_record(state->mailbox, recordp);
    if (r) return r;

    /* update tracking of mutable fields */
    im->modseq = recordp->modseq;
    im->system_flags = recordp->system_flags;
    for (i = 0; i < MAX_USER_FLAGS/32; i++)
	im->user_flags[i] = recordp->user_flags[i];

    return 0;
}

EXPORTED void index_release(struct index_state *state)
{
    if (!state) return;

    if (state->mailbox) {
	mailbox_close(&state->mailbox);
	state->mailbox = NULL; /* should be done by close anyway */
    }
}

/*
 * A mailbox is about to be closed.
 */
EXPORTED void index_close(struct index_state **stateptr)
{
    unsigned i;
    struct index_state *state = *stateptr;

    if (!state) return;

    index_release(state);

    free(state->map);
    free(state->mboxname);
    free(state->userid);
    for (i = 0; i < MAX_USER_FLAGS; i++)
	free(state->flagname[i]);
    free(state);

    *stateptr = NULL;
}

/*
 * A new mailbox has been selected, map it into memory and do the
 * initial CHECK.
 */
EXPORTED int index_open(const char *name, struct index_init *init,
	       struct index_state **stateptr)
{
    int r;
    struct index_state *state = xzmalloc(sizeof(struct index_state));

    if (init) {
	state->authstate = init->authstate;
	state->examining = init->examine_mode;
	state->mboxname = xstrdup(name);
	state->out = init->out;
	state->qresync = init->qresync;
	state->userid = xstrdupnull(init->userid);

	if (state->examining) {
	    r = mailbox_open_irl(state->mboxname, &state->mailbox);
	    if (r) goto fail;
	}
	else {
	    r = mailbox_open_iwl(state->mboxname, &state->mailbox);
	    if (r) goto fail;
	}
	state->myrights = cyrus_acl_myrights(init->authstate,
					     state->mailbox->acl);
	if (state->examining)
	    state->myrights &= ~ACL_READ_WRITE;

	state->internalseen = mailbox_internal_seen(state->mailbox,
						    state->userid);
    }
    else {
	r = mailbox_open_iwl(name, &state->mailbox);
	if (r) goto fail;
    }

    if (state->mailbox->mbtype & MBTYPES_NONIMAP) {
	r = IMAP_MAILBOX_BADTYPE;
	goto fail;
    }

    /* initialise the index_state */
    index_refresh(state);

    /* have to get the vanished list while we're still locked */
    if (init && init->vanished.uidvalidity == state->mailbox->i.uidvalidity) {
	init->vanishedlist = _index_vanished(state, &init->vanished);
    }

    index_unlock(state);

    *stateptr = state;

    return 0;

fail:
    mailbox_close(&state->mailbox);
    free(state->mboxname);
    free(state->userid);
    free(state);
    return r;
}

EXPORTED int index_expunge(struct index_state *state, char *sequence,
		  int need_deleted)
{
    int r;
    uint32_t msgno;
    struct index_map *im;
    struct seqset *seq = NULL;
    struct index_record record;
    int numexpunged = 0;
    struct mboxevent *mboxevent = NULL;
    modseq_t oldmodseq;

    r = index_lock(state);
    if (r) return r;

    /* XXX - earlier list if the sequence names UIDs that don't exist? */
    seq = _parse_sequence(state, sequence, 1);

    /* don't notify for messages that don't need \Deleted flag because
     * a notification should be already send (eg. MessageMove) */
    if (need_deleted)
	mboxevent = mboxevent_new(EVENT_MESSAGE_EXPUNGE);

    for (msgno = 1; msgno <= state->exists; msgno++) {
	im = &state->map[msgno-1];

	if (im->system_flags & FLAG_EXPUNGED)
	    continue; /* already expunged */

	if (need_deleted && !(im->system_flags & FLAG_DELETED))
	    continue; /* no \Deleted flag */

	/* if there is a sequence list, check it */
	if (sequence && !seqset_ismember(seq, im->uid))
	    continue; /* not in the list */

	/* load first once we know we have to process this one */
	if (index_reload_record(state, msgno, &record))
	    continue;

	oldmodseq = im->modseq;

	if (!im->isseen) {
	    state->numunseen--;
	    im->isseen = 1;
	}

	if (im->isrecent) {
	    state->numrecent--;
	    im->isrecent = 0;
	}

	/* set the flags */
	record.system_flags |= FLAG_DELETED | FLAG_EXPUNGED;
	numexpunged++;

	r = index_rewrite_record(state, msgno, &record);
	if (r) break;

	/* avoid telling again (equivalent to STORE FLAGS.SILENT) */
	if (im->told_modseq == oldmodseq)
	    im->told_modseq = im->modseq;

	mboxevent_extract_record(mboxevent, state->mailbox, &record);
    }

    seqset_free(seq);

    mboxevent_extract_mailbox(mboxevent, state->mailbox);
    mboxevent_set_access(mboxevent, NULL, NULL, state->userid, state->mailbox->name, 1);
    mboxevent_set_numunseen(mboxevent, state->mailbox, state->numunseen);

    /* unlock before responding */
    index_unlock(state);

    if (!r && (numexpunged > 0)) {
	syslog(LOG_NOTICE, "Expunged %d messages from %s",
	       numexpunged, state->mboxname);
	/* send the MessageExpunge event notification for "immediate", "default"
	 * and "delayed" expunge */
	mboxevent_notify(mboxevent);
    }

    mboxevent_free(&mboxevent);

    return r;
}

static char *index_buildseen(struct index_state *state, const char *oldseenuids)
{
    struct seqset *outlist;
    uint32_t msgno;
    unsigned oldmax;
    struct index_map *im;
    char *out;

    outlist = seqset_init(0, SEQ_MERGE);
    for (msgno = 1; msgno <= state->exists; msgno++) {
	im = &state->map[msgno-1];
	seqset_add(outlist, im->uid, im->isseen);
    }

    /* there may be future already seen UIDs that this process isn't
     * allowed to know about, but we can't blat them either!  This is
     * a massive pain... */
    oldmax = seq_lastnum(oldseenuids, NULL);
    if (oldmax > state->last_uid) {
	struct seqset *seq = seqset_parse(oldseenuids, NULL, oldmax);
	uint32_t uid;

	/* for each future UID, copy the state in the old seenuids */
	for (uid = state->last_uid + 1; uid <= oldmax; uid++)
	    seqset_add(outlist, uid, seqset_ismember(seq, uid));

	seqset_free(seq);
    }

    out = seqset_cstring(outlist);
    seqset_free(outlist);

    return out;
}

static int index_writeseen(struct index_state *state)
{
    int r;
    struct seen *seendb = NULL;
    struct seendata oldsd = SEENDATA_INITIALIZER;
    struct seendata sd = SEENDATA_INITIALIZER;
    struct mailbox *mailbox = state->mailbox;
    const char *userid = (mailbox->i.options & OPT_IMAP_SHAREDSEEN) ? "anyone" : state->userid;

    if (!state->seen_dirty)
	return 0;

    state->seen_dirty = 0;

    /* only examining, can't write any changes */
    if (state->examining)
	return 0;

    /* already handled! Just update the header fields */
    if (state->internalseen) {
	mailbox_index_dirty(mailbox);
	mailbox->i.recenttime = time(0);
	if (mailbox->i.recentuid < state->last_uid)
	    mailbox->i.recentuid = state->last_uid;
	return 0;
    }

    r = seen_open(userid, SEEN_CREATE, &seendb);
    if (r) return r;

    r = seen_lockread(seendb, mailbox->uniqueid, &oldsd);
    if (r) {
	oldsd.lastread = 0;
	oldsd.lastuid = 0;
	oldsd.lastchange = 0;
	oldsd.seenuids = xstrdup("");
    }

    /* fields of interest... */
    sd.lastuid = oldsd.lastuid;
    sd.seenuids = index_buildseen(state, oldsd.seenuids);
    if (!sd.seenuids) sd.seenuids = xstrdup("");

    /* make comparison only catch some changes */
    sd.lastread = oldsd.lastread;
    sd.lastchange = oldsd.lastchange;

    /* update \Recent lowmark */
    if (sd.lastuid < state->last_uid)
	sd.lastuid = state->last_uid;

    /* only commit if interesting fields have changed */
    if (!seen_compare(&sd, &oldsd)) {
	sd.lastread = time(NULL);
	sd.lastchange = mailbox->i.last_appenddate;
	r = seen_write(seendb, mailbox->uniqueid, &sd);
    }

    seen_close(&seendb);

    seen_freedata(&oldsd);
    seen_freedata(&sd);

    return r;
}

/* caller must free the list with seqset_free() when done */
static struct seqset *_readseen(struct index_state *state, unsigned *recentuid)
{
    struct mailbox *mailbox = state->mailbox;
    struct seqset *seenlist = NULL;

    /* Obtain seen information */
    if (state->internalseen) {
	*recentuid = mailbox->i.recentuid;
    }
    else if (state->userid) {
	struct seen *seendb = NULL;
	struct seendata sd = SEENDATA_INITIALIZER;
	const char *userid = (mailbox->i.options & OPT_IMAP_SHAREDSEEN) ? "anyone" : state->userid;
	int r;

	r = seen_open(userid, SEEN_CREATE, &seendb);
	if (!r) r = seen_read(seendb, mailbox->uniqueid, &sd);
	seen_close(&seendb);

	/* handle no seen DB gracefully */
	if (r) {
	    *recentuid = mailbox->i.last_uid;
	    prot_printf(state->out, "* OK (seen state failure) %s: %s\r\n",
		   error_message(IMAP_NO_CHECKPRESERVE), error_message(r));
	    syslog(LOG_ERR, "Could not open seen state for %s (%s)",
		   userid, error_message(r));
	}
	else {
	    *recentuid = sd.lastuid;
	    seenlist = seqset_parse(sd.seenuids, NULL, *recentuid);
	    seen_freedata(&sd);
	}
    }
    else {
	*recentuid = mailbox->i.last_uid; /* nothing is recent! */
    }

    return seenlist;
}

void index_refresh(struct index_state *state)
{
    struct mailbox *mailbox = state->mailbox;
    struct index_record record;
    uint32_t recno;
    uint32_t msgno = 1;
    uint32_t firstnotseen = 0;
    uint32_t numrecent = 0;
    uint32_t numunseen = 0;
    uint32_t recentuid;
    struct index_map *im;
    modseq_t delayed_modseq = 0;
    uint32_t need_records;
    struct seqset *seenlist;
    int i;

    /* need to start by having enough space for the entire index state
     * before telling of any expunges (which happens after this refresh
     * if the command allows it).  In the update case, where there's
     * already a map, we have to theoretically fit the number that existed
     * last time plus however many new records might be unEXPUNGEd on the
     * end */

    if (state->last_uid) {
	need_records = state->exists + (mailbox->i.last_uid - state->last_uid);
    }
    else {
	/* init case */
	need_records = mailbox->i.exists;
    }

    /* make sure we have space */
    if (need_records >= state->mapsize) {
	state->mapsize = (need_records | 0xff) + 1; /* round up 1-256 */
	state->map = xrealloc(state->map,
			      state->mapsize * sizeof(struct index_map));
    }

    seenlist = _readseen(state, &recentuid);

    /* walk through all records */
    for (recno = 1; recno <= mailbox->i.num_records; recno++) {
	if (mailbox_read_index_record(mailbox, recno, &record))
	    continue; /* bogus read... should probably be fatal */

	/* skip over map records where the mailbox doesn't have any
	 * data at all for the record any more (this can only happen
	 * after a repack), otherwise there will still be a readable
	 * record, which is handled below */
	im = &state->map[msgno-1];
	while (msgno <= state->exists && im->uid < record.uid) {
	    /* NOTE: this same logic is repeated below for messages
	     * past the end of recno (repack removing the trailing
	     * records).  Make sure to keep them in sync */
	    if (!(im->system_flags & FLAG_EXPUNGED)) {
		/* we don't even know the modseq of when it was wiped,
		 * but we can be sure it's since the last given highestmodseq,
		 * so simulate the lowest possible value.  This is fine for
		 * our told_modseq logic, and doesn't have to be exact because
		 * QRESYNC/CONDSTORE clients will see deletedmodseq and fall
		 * back to the inefficient codepath anyway */
		im->modseq = state->highestmodseq + 1;
	    }
	    if (!delayed_modseq || im->modseq < delayed_modseq)
		delayed_modseq = im->modseq - 1;
	    im->recno = 0;
	    /* simulate expunged flag so we get an EXPUNGE response and
	     * tell about unlinked so we don't get IO errors trying to
	     * find the file */
	    im->system_flags |= FLAG_EXPUNGED | FLAG_UNLINKED;
	    im = &state->map[msgno++];
	}

	/* expunged record not in map, can skip immediately.  It's
	 * never been told to this connection, so it doesn't need to
	 * get its own msgno */
	if ((msgno > state->exists || record.uid < im->uid)
	    && (record.system_flags & FLAG_EXPUNGED))
	    continue;

	/* make sure our UID map is consistent */
	if (msgno <= state->exists) {
	    assert(im->uid == record.uid);
	}
	else {
	    im->uid = record.uid;
	}

	/* copy all mutable fields */
	im->recno = recno;
	im->modseq = record.modseq;
	im->system_flags = record.system_flags;
	for (i = 0; i < MAX_USER_FLAGS/32; i++)
	    im->user_flags[i] = record.user_flags[i];

	/* for expunged records, just track the modseq */
	if (im->system_flags & FLAG_EXPUNGED) {
	    /* http://www.rfc-editor.org/errata_search.php?rfc=5162
	     * Errata ID: 1809 - if there are expunged records we
	     * aren't telling about, need to make the highestmodseq
	     * be one lower so the client can safely resync */
	    if (!delayed_modseq || im->modseq < delayed_modseq)
		delayed_modseq = im->modseq - 1;
	}
	else {
	    /* re-calculate seen flags */
	    if (state->internalseen)
		im->isseen = (im->system_flags & FLAG_SEEN) ? 1 : 0;
	    else
		im->isseen = seqset_ismember(seenlist, im->uid) ? 1 : 0;

	    if (msgno > state->exists) {
		/* don't auto-tell new records */
		im->told_modseq = im->modseq;
		if (im->uid > recentuid) {
		    /* mark recent if it's newly being added to the index and also
		     * greater than the recentuid - ensures only one session gets
		     * the \Recent flag for any one message */
		    im->isrecent = 1;
		    state->seen_dirty = 1;
		}
		else
		    im->isrecent = 0;
	    }

	    /* track select values */
	    if (!im->isseen) {
		numunseen++;
		if (!firstnotseen)
		    firstnotseen = msgno;
	    }
	    if (im->isrecent) {
		numrecent++;
	    }
	}

	msgno++;

	/* make sure we don't overflow the memory we mapped */
	if (msgno > state->mapsize) {
	    char buf[2048];
	    SNPRINTF_LOG(buf, sizeof (buf), "Exists wrong %u %u %u %u", msgno,
		    state->mapsize, mailbox->i.exists, mailbox->i.num_records);
	    fatal(buf, EC_IOERR);
	}
    }

    /* may be trailing records which need to be considered for
     * delayed_modseq purposes, and to get the count right for
     * later expunge processing */
    im = &state->map[msgno-1];
    while (msgno <= state->exists) {
	/* this is the same logic as the block above in the main loop,
	 * see comments up there, and make sure the blocks are kept
	 * in sync! */
	if (!(im->system_flags & FLAG_EXPUNGED))
	    im->modseq = state->highestmodseq + 1;
	if (!delayed_modseq || im->modseq < delayed_modseq)
	    delayed_modseq = im->modseq - 1;
	im->recno = 0;
	im->system_flags |= FLAG_EXPUNGED | FLAG_UNLINKED;
	im = &state->map[msgno++];
    }

    seqset_free(seenlist);

    /* update the header tracking data */
    state->oldexists = state->exists; /* we last knew about this many */
    state->exists = msgno - 1; /* we actually got this many */
    state->delayed_modseq = delayed_modseq;
    state->highestmodseq = mailbox->i.highestmodseq;
    state->generation = mailbox->i.generation_no;
    state->uidvalidity = mailbox->i.uidvalidity;
    state->last_uid = mailbox->i.last_uid;
    state->num_records = mailbox->i.num_records;
    state->firstnotseen = firstnotseen;
    state->numunseen = numunseen;
    state->numrecent = numrecent;
}

EXPORTED modseq_t index_highestmodseq(struct index_state *state)
{
    if (state->delayed_modseq)
	return state->delayed_modseq;
    return state->highestmodseq;
}

EXPORTED void index_select(struct index_state *state, struct index_init *init)
{
    index_tellexists(state);

    /* always print flags */
    index_checkflags(state, 1);

    if (state->firstnotseen)
	prot_printf(state->out, "* OK [UNSEEN %u] Ok\r\n",
		    state->firstnotseen);
    prot_printf(state->out, "* OK [UIDVALIDITY %u] Ok\r\n",
		state->mailbox->i.uidvalidity);
    prot_printf(state->out, "* OK [UIDNEXT %lu] Ok\r\n",
		state->last_uid + 1);
    prot_printf(state->out, "* OK [HIGHESTMODSEQ " MODSEQ_FMT "] Ok\r\n",
		state->highestmodseq);
    prot_printf(state->out, "* OK [URLMECH INTERNAL] Ok\r\n");

    /*
     * RFC5257.  Note that we must report a maximum size for annotations
     * but we don't enforce any such limit, so pick a "large" number.
     */
    prot_printf(state->out, "* OK [ANNOTATIONS %u] Ok\r\n", 64*1024);

    if (init->vanishedlist) {
	char *vanished;
	const char *sequence = NULL;
	struct seqset *seq = NULL;
	struct index_map *im;
	uint32_t msgno;

	/* QRESYNC response:
	 * UID FETCH seq FLAGS (CHANGEDSINCE modseq VANISHED)
	  */

	vanished = seqset_cstring(init->vanishedlist);
	if (vanished) {
	    prot_printf(state->out, "* VANISHED (EARLIER) %s\r\n", vanished);
	    free(vanished);
	}

	sequence = init->vanished.sequence;
	if (sequence) seq = _parse_sequence(state, sequence, 1);
	for (msgno = 1; msgno <= state->exists; msgno++) {
	    im = &state->map[msgno-1];
	    if (sequence && !seqset_ismember(seq, im->uid))
		continue;
	    if (im->modseq <= init->vanished.modseq)
		continue;
	    index_printflags(state, msgno, 1, 0);
	}
	seqset_free(seq);
    }
}

/*
 * Check for and report updates
 */
EXPORTED int index_check(struct index_state *state, int usinguid, int printuid)
{
    int r;

    if (!state) return 0;

    r = index_lock(state);

    /* Check for deleted mailbox  */
    if (r == IMAP_MAILBOX_NONEXISTENT) {
	/* Mailbox has been (re)moved */
	if (config_getswitch(IMAPOPT_DISCONNECT_ON_VANISHED_MAILBOX)) {
	    syslog(LOG_WARNING,
		   "Mailbox %s has been (re)moved out from under client",
		   state->mboxname);
	    mailbox_close(&state->mailbox);
	    fatal("Mailbox has been (re)moved", EC_IOERR);
	}

	if (state->exists && state->qresync) {
	    /* XXX - is it OK to just expand to entire possible range? */
	    prot_printf(state->out, "* VANISHED 1:%lu\r\n", state->last_uid);
	}
	else {
	    int exists;
	    for (exists = state->exists; exists > 0; exists--) {
		prot_printf(state->out, "* 1 EXPUNGE\r\n");
	    }
	}

	state->exists = 0;
	return IMAP_MAILBOX_NONEXISTENT;
    }

    if (r) return r;

    index_tellchanges(state, usinguid, printuid, 0);

#if TOIMSP
    if (state->firstnotseen) {
	toimsp(state->mboxname, state->mailbox->i.uidvalidity, "SEENsnn", state->userid,
	       0, state->mailbox->i.recenttime, 0);
    }
    else {
	toimsp(state->mboxname, state->mailbox->i.uidvalidity, "SEENsnn", state->userid,
	       state->mailbox->last_uid, state->mailbox->i.recenttime, 0);
    }
#endif

    index_unlock(state);

    return r;
}

/*
 * Perform UID FETCH (VANISHED) on a sequence.
 */
static struct seqset *_index_vanished(struct index_state *state,
				      struct vanished_params *params)
{
    struct mailbox *mailbox = state->mailbox;
    struct index_record record;
    struct seqset *outlist;
    struct seqset *seq;
    uint32_t recno;

    /* No recently expunged messages */
    if (params->modseq >= state->highestmodseq) return NULL;

    outlist = seqset_init(0, SEQ_SPARSE);
    seq = _parse_sequence(state, params->sequence, 1);

    /* XXX - use match_seq and match_uid */

    if (params->modseq >= mailbox->i.deletedmodseq) {
	/* all records are significant */
	/* List only expunged UIDs with MODSEQ > requested */
	for (recno = 1; recno <= mailbox->i.num_records; recno++) {
	    if (mailbox_read_index_record(mailbox, recno, &record))
		continue;
	    if (!(record.system_flags & FLAG_EXPUNGED))
		continue;
	    if (record.modseq <= params->modseq)
		continue;
	    if (!params->sequence || seqset_ismember(seq, record.uid))
		seqset_add(outlist, record.uid, 1);
	}
    }
    else {
	unsigned prevuid = 0;
	struct seqset *msgnolist;
	struct seqset *uidlist;
	uint32_t msgno;
	unsigned uid;

	syslog(LOG_NOTICE, "inefficient qresync ("
	       MODSEQ_FMT " > " MODSEQ_FMT ") %s",
	       mailbox->i.deletedmodseq, params->modseq,
	       mailbox->name);

	recno = 1;

	/* use the sequence to uid mapping provided by the client to
	 * skip over any initial matches - see RFC 5162 section 3.1 */
	if (params->match_seq && params->match_uid) {
	    msgnolist = _parse_sequence(state, params->match_seq, 0);
	    uidlist = _parse_sequence(state, params->match_uid, 1);
	    while ((msgno = seqset_getnext(msgnolist)) != 0) {
		uid = seqset_getnext(uidlist);
		/* first non-match, we'll start here */
		if (state->map[msgno-1].uid != uid)
		    break;
		/* ok, they matched - so we can start at the recno and UID
		 * first past the match */
		prevuid = uid;
		recno = state->map[msgno-1].recno + 1;
	    }
	    seqset_free(msgnolist);
	    seqset_free(uidlist);
	}

	/* possible efficiency improvement - use "seq_getnext" on seq
	 * to avoid incrementing through every single number for prevuid.
	 * Only really an issue if there's a giant block of thousands of
	 * expunged messages.  Only likely to be seen in the wild if
	 * last_uid winds up being bumped up a few million by a bug... */

	/* for the rest of the mailbox, we're just going to have to assume
	 * every record in the requested range which DOESN'T exist has been
	 * expunged, so build a complete sequence */
	for (; recno <= mailbox->i.num_records; recno++) {
	    if (mailbox_read_index_record(mailbox, recno, &record))
		continue;
	    if (record.system_flags & FLAG_EXPUNGED)
		continue;
	    while (++prevuid < record.uid) {
		if (!params->sequence || seqset_ismember(seq, prevuid))
		    seqset_add(outlist, prevuid, 1);
	    }
	    prevuid = record.uid;
	}

	/* include the space past the final record up to last_uid as well */
	while (++prevuid <= mailbox->i.last_uid) {
	    if (!params->sequence || seqset_ismember(seq, prevuid))
		seqset_add(outlist, prevuid, 1);
	}
    }

    seqset_free(seq);

    return outlist;
}

static int _fetch_setseen(struct index_state *state,
			  struct mboxevent *mboxevent,
			  uint32_t msgno)
{
    struct index_map *im = &state->map[msgno-1];
    struct index_record record;
    int r;

    /* already seen */
    if (im->isseen)
	return 0;

    /* no rights to change it */
    if (!(state->myrights & ACL_SETSEEN))
	return 0;

    r = index_reload_record(state, msgno, &record);
    if (r) return r;

    /* track changes internally */
    state->numunseen--;
    state->seen_dirty = 1;
    im->isseen = 1;

    /* also store in the record if it's internal seen */
    if (state->internalseen)
	record.system_flags |= FLAG_SEEN;

    /* need to bump modseq anyway, so always rewrite it */
    r = index_rewrite_record(state, msgno, &record);
    if (r) return r;

    mboxevent_extract_record(mboxevent, state->mailbox, &record);

    /* RFC2060 says:
     * The \Seen flag is implicitly set; if this causes
     * the flags to change they SHOULD be included as part
     * of the FETCH responses.   This is handled later by
     * always including flags if the modseq has changed.
     */

    return 0;
}

/* seq can be NULL - means "ALL" */
void index_fetchresponses(struct index_state *state,
			  struct seqset *seq,
			  int usinguid,
			  const struct fetchargs *fetchargs,
			  int *fetchedsomething)
{
    uint32_t msgno, start, end;
    struct index_map *im;
    int fetched = 0;
    annotate_db_t *annot_db = NULL;

    /* Keep an open reference on the per-mailbox db to avoid
     * doing too many slow database opens during the fetch */
    if ((fetchargs->fetchitems & FETCH_ANNOTATION))
	annotate_getdb(state->mboxname, &annot_db);

    start = 1;
    end = state->exists;

    /* compress the search range down if a sequence was given */
    if (seq) {
	unsigned first = seqset_first(seq);
	unsigned last = seqset_last(seq);

	if (usinguid) {
	    if (first > 1)
		start = index_finduid(state, first);
	    if (first == last)
		end = start;
	    else if (last < state->last_uid)
		end = index_finduid(state, last);
	}
	else {
	    start = first;
	    end = last;
	}
    }

    /* make sure we didn't go outside the range! */
    if (start < 1) start = 1;
    if (end > state->exists) end = state->exists;

    for (msgno = start; msgno <= end; msgno++) {
	im = &state->map[msgno-1];
	if (seq && !seqset_ismember(seq, usinguid ? im->uid : msgno))
	    continue;
	if (index_fetchreply(state, msgno, fetchargs))
	    break;
	fetched = 1;
    }

    if (fetchedsomething) *fetchedsomething = fetched;
    annotate_putdb(&annot_db);
}

/*
 * Perform a FETCH-related command on a sequence.
 * Fetchedsomething argument is 0 if nothing was fetched, 1 if something was
 * fetched.  (A fetch command that fetches nothing is not a valid fetch
 * command.)
 */
EXPORTED int index_fetch(struct index_state *state,
		const char *sequence,
		int usinguid,
		const struct fetchargs *fetchargs,
		int *fetchedsomething)
{
    struct seqset *seq;
    struct seqset *vanishedlist = NULL;
    struct index_map *im;
    uint32_t msgno;
    int r;
    struct mboxevent *mboxevent = NULL;

    r = index_lock(state);
    if (r) return r;

    seq = _parse_sequence(state, sequence, usinguid);

    /* set the \Seen flag if necessary - while we still have the lock */
    if (fetchargs->fetchitems & FETCH_SETSEEN && !state->examining && state->myrights & ACL_SETSEEN) {
	mboxevent = mboxevent_new(EVENT_MESSAGE_READ);

	for (msgno = 1; msgno <= state->exists; msgno++) {
	    im = &state->map[msgno-1];
	    if (!seqset_ismember(seq, usinguid ? im->uid : msgno))
		continue;
	    r = _fetch_setseen(state, mboxevent, msgno);
	    if (r) break;
	}

	mboxevent_extract_mailbox(mboxevent, state->mailbox);
	mboxevent_set_access(mboxevent, NULL, NULL, state->userid, state->mailbox->name, 1);
	mboxevent_set_numunseen(mboxevent, state->mailbox,
				state->numunseen);
    }

    if (fetchargs->vanished) {
	struct vanished_params v;
	v.sequence = sequence;
	v.modseq = fetchargs->changedsince;
	v.match_seq = fetchargs->match_seq;
	v.match_uid = fetchargs->match_uid;
	/* XXX - return error unless usinguid? */
	vanishedlist = _index_vanished(state, &v);
    }

    index_unlock(state);

    /* send MessageRead event notification for successfully rewritten records */
    mboxevent_notify(mboxevent);
    mboxevent_free(&mboxevent);

    index_checkflags(state, 0);

    if (vanishedlist && vanishedlist->len) {
	char *vanished = seqset_cstring(vanishedlist);
	prot_printf(state->out, "* VANISHED (EARLIER) %s\r\n", vanished);
	free(vanished);
    }

    seqset_free(vanishedlist);

    index_fetchresponses(state, seq, usinguid, fetchargs, fetchedsomething);

    seqset_free(seq);

    index_tellchanges(state, usinguid, usinguid, 0);

    return r;
}

/*
 * Perform a STORE command on a sequence
 */
EXPORTED int index_store(struct index_state *state, char *sequence,
			 struct storeargs *storeargs)
{
    struct mailbox *mailbox;
    int i, r = 0;
    uint32_t msgno;
    int userflag;
    struct seqset *seq;
    struct index_map *im;
    const strarray_t *flags = &storeargs->flags;
    struct mboxevent *mboxevents = NULL;
    struct mboxevent *flagsset = NULL, *flagsclear = NULL;
    struct index_modified_flags modified_flags;
    struct index_record record;

    /* First pass at checking permission */
    if ((storeargs->seen && !(state->myrights & ACL_SETSEEN)) ||
	((storeargs->system_flags & FLAG_DELETED) &&
	 !(state->myrights & ACL_DELETEMSG)) ||
	(((storeargs->system_flags & ~FLAG_DELETED) || flags->count) &&
	 !(state->myrights & ACL_WRITE))) {
	return IMAP_PERMISSION_DENIED;
    }

    r = index_lock(state);
    if (r) return r;

    mailbox = state->mailbox;

    seq = _parse_sequence(state, sequence, storeargs->usinguid);

    for (i = 0; i < flags->count ; i++) {
	r = mailbox_user_flag(mailbox, flags->data[i], &userflag, 1);
	if (r) goto out;
	storeargs->user_flags[userflag/32] |= 1<<(userflag&31);
    }

    storeargs->update_time = time((time_t *)0);

    for (msgno = 1; msgno <= state->exists; msgno++) {
	im = &state->map[msgno-1];
	if (!seqset_ismember(seq, storeargs->usinguid ? im->uid : msgno))
	    continue;

	/* if it's expunged already, skip it now */
	if ((im->system_flags & FLAG_EXPUNGED))
	    continue;

	/* if it's changed already, skip it now */
	if (im->modseq > storeargs->unchangedsince) {
	    if (!storeargs->modified) {
		uint32_t maxval = (storeargs->usinguid ?
				   state->last_uid : state->exists);
		storeargs->modified = seqset_init(maxval, SEQ_SPARSE);
	    }
	    seqset_add(storeargs->modified,
		       (storeargs->usinguid ? im->uid : msgno),
		       /*ismember*/1);
	    continue;
	}

	r = index_reload_record(state, msgno, &record);
	if (r) goto out;

	switch (storeargs->operation) {
	case STORE_ADD_FLAGS:
	case STORE_REMOVE_FLAGS:
	case STORE_REPLACE_FLAGS:
	    r = index_storeflag(state, &modified_flags, msgno, &record, storeargs);
	    if (r)
		break;

	    if (modified_flags.added_flags) {
		if (flagsset == NULL)
		    flagsset = mboxevent_enqueue(EVENT_FLAGS_SET, &mboxevents);

		mboxevent_add_flags(flagsset, mailbox->flagname,
		                    modified_flags.added_system_flags,
		                    modified_flags.added_user_flags);
		mboxevent_extract_record(flagsset, mailbox, &record);
	    }
	    if (modified_flags.removed_flags) {
		if (flagsclear == NULL)
		    flagsclear = mboxevent_enqueue(EVENT_FLAGS_CLEAR, &mboxevents);

		mboxevent_add_flags(flagsclear, mailbox->flagname,
		                    modified_flags.removed_system_flags,
		                    modified_flags.removed_user_flags);
		mboxevent_extract_record(flagsclear, mailbox, &record);
	    }

	    break;

	case STORE_ANNOTATION:
	    r = index_store_annotation(state, msgno, storeargs);
	    break;

	default:
	    r = IMAP_INTERNAL;
	    break;
	}
	if (r) goto out;
    }

    /* let mboxevent_notify split FlagsSet into MessageRead, MessageTrash
     * and FlagsSet events */
    mboxevent_extract_mailbox(flagsset, mailbox);
    mboxevent_set_numunseen(flagsset, mailbox, state->numunseen);
    mboxevent_set_access(flagsset, NULL, NULL, state->userid, state->mailbox->name, 1);

    mboxevent_extract_mailbox(flagsclear, mailbox);
    mboxevent_set_access(flagsclear, NULL, NULL, state->userid, state->mailbox->name, 1);
    mboxevent_set_numunseen(flagsclear, mailbox, state->numunseen);

    mboxevent_notify(mboxevents);
    mboxevent_freequeue(&mboxevents);
out:
    if (storeargs->operation == STORE_ANNOTATION && r)
	annotate_state_abort(&mailbox->annot_state);
    seqset_free(seq);
    index_unlock(state);
    index_tellchanges(state, storeargs->usinguid, storeargs->usinguid,
		      (storeargs->unchangedsince != ~0ULL));

    return r;
}

static void prefetch_messages(struct index_state *state,
			      struct seqset *seq,
			      int usinguid)
{
    struct mailbox *mailbox = state->mailbox;
    struct index_map *im;
    uint32_t msgno;
    char *fname;

    syslog(LOG_ERR, "Prefetching initial parts of messages\n");

    for (msgno = 1; msgno <= state->exists; msgno++) {
	im = &state->map[msgno-1];
	if (!seqset_ismember(seq, usinguid ? im->uid : msgno))
	    continue;

	fname = mailbox_message_fname(mailbox, im->uid);
	if (!fname)
	    continue;

	warmup_file(fname, 0, 16384);
    }
}


/*
 * Perform the XRUNANNOTATOR command which runs the
 * annotator callout for each message in the given sequence.
 */
EXPORTED int index_run_annotator(struct index_state *state,
			const char *sequence, int usinguid,
			struct namespace *namespace, int isadmin)
{
    struct index_record record;
    struct seqset *seq = NULL;
    struct index_map *im;
    uint32_t msgno;
    struct appendstate as;
    int r = 0;

    /* We do the acl check here rather than in append_setup_mbox()
     * to account for the EXAMINE command where state->myrights has
     * fewer rights than the ACL actually grants */
    if (!(state->myrights & (ACL_WRITE|ACL_ANNOTATEMSG)))
	return IMAP_PERMISSION_DENIED;

    if (!config_getstring(IMAPOPT_ANNOTATION_CALLOUT))
	return 0;

    r = index_lock(state);
    if (r) return r;

    r = append_setup_mbox(&as, state->mailbox,
			  state->userid, state->authstate,
			  0, NULL, namespace, isadmin, 0);
    if (r) goto out;

    seq = _parse_sequence(state, sequence, usinguid);
    if (!seq) goto out;

    prefetch_messages(state, seq, usinguid);

    for (msgno = 1; msgno <= state->exists; msgno++) {
	im = &state->map[msgno-1];
	if (!seqset_ismember(seq, usinguid ? im->uid : msgno))
	    continue;

	/* if it's expunged already, skip it now */
	if ((im->system_flags & FLAG_EXPUNGED))
	    continue;

	r = index_reload_record(state, msgno, &record);
	if (r) goto out;

	r = append_run_annotator(&as, &record);
	if (r) goto out;

	r = index_rewrite_record(state, msgno, &record);
	if (r) goto out;
    }

out:
    seqset_free(seq);

    if (!r) {
	r = append_commit(&as);
    }
    else {
	append_abort(&as);
    }
    index_unlock(state);

    index_tellchanges(state, usinguid, usinguid, 1);

    return r;
}

static int index_scan_work(const char *s, unsigned long len,
			   const char *match, unsigned long min)
{
    while (len > min) {
        if (!strncasecmp(s, match, min)) return(1);
        s++;
        len--;
    }
    return(0);
}

/*
 * Guts of the SCAN command, lifted from _index_search()
 *
 * Returns 1 if we get a hit, otherwise returns 0.
 */
EXPORTED int index_scan(struct index_state *state, const char *contents)
{
    unsigned *msgno_list;
    uint32_t msgno;
    int n = 0;
    int listindex;
    int listcount;
    struct searchargs searchargs;
    struct strlist strlist;
    unsigned long length;
    struct mailbox *mailbox = state->mailbox;

    if (!(contents && contents[0])) return(0);

    if (index_check(state, 0, 0))
	return 0;

    if (state->exists <= 0) return 0;

    length = strlen(contents);

    memset(&searchargs, 0, sizeof(struct searchargs));
    searchargs.text = &strlist;

    /* Use US-ASCII to emulate fgrep */
    strlist.s = charset_convert(contents, charset_lookupname("US-ASCII"),
				charset_flags);
    strlist.p = charset_compilepat(strlist.s);
    strlist.next = NULL;

    msgno_list = (unsigned *) xmalloc(state->exists * sizeof(unsigned));

    listcount = search_prefilter_messages(msgno_list, state, &searchargs);

    for (listindex = 0; !n && listindex < listcount; listindex++) {
	struct buf buf = BUF_INITIALIZER;
	struct index_record record;
	msgno = msgno_list[listindex];

	if (index_reload_record(state, msgno, &record))
	    continue;

	if (mailbox_map_record(mailbox, &record, &buf))
	    continue;

	n += index_scan_work(buf.s, buf.len, contents, length);

	buf_free(&buf);
    }

    free(strlist.s);
    free(strlist.p);
    free(msgno_list);

    return n;
}

/*
 * Guts of the SEARCH command.
 *
 * Returns message numbers in an array.  This function is used by
 * SEARCH, SORT and THREAD.
 */
static int _index_search(unsigned **msgno_list, struct index_state *state,
			 const struct searchargs *searchargs,
			 modseq_t *highestmodseq)
{
    uint32_t msgno;
    int n = 0;
    int listindex, min;
    int listcount;
    struct index_map *im;

    if (state->exists <= 0) return 0;

    *msgno_list = (unsigned *) xmalloc(state->exists * sizeof(unsigned));

    /* OK, so I'm being a bit clever here. We fill the msgno list with
       a list of message IDs returned by the search engine. Then we
       scan through the list and store matching message IDs back into the
       list. This is OK because we only overwrite message IDs that we've
       already looked at. */
    listcount = search_prefilter_messages(*msgno_list, state, searchargs);

    if (searchargs->returnopts == SEARCH_RETURN_MAX) {
	/* If we only want MAX, then skip forward search,
	   and do complete reverse search */
	listindex = listcount;
	min = 0;
    } else {
	/* Otherwise use forward search, potentially skipping reverse search */
	listindex = 0;
	min = listcount;
    }

    /* Forward search.  Used for everything other than MAX-only */
    for (; listindex < listcount; listindex++) {
	msgno = (*msgno_list)[listindex];
	im = &state->map[msgno-1];

	/* expunged messages never match */
	if (im->system_flags & FLAG_EXPUNGED)
	    continue;

	if (index_search_evaluate(state, searchargs, msgno, NULL)) {
	    (*msgno_list)[n++] = msgno;
	    if (highestmodseq && im->modseq > *highestmodseq) {
		*highestmodseq = im->modseq;
	    }

	    /* See if we should short-circuit
	       (we want MIN, but NOT COUNT or ALL) */
	    if ((searchargs->returnopts & SEARCH_RETURN_MIN) &&
		!(searchargs->returnopts & SEARCH_RETURN_COUNT) &&
		!(searchargs->returnopts & SEARCH_RETURN_ALL)) {

		if (searchargs->returnopts & SEARCH_RETURN_MAX) {
		    /* If we want MAX, setup for reverse search */
		    min = listindex;
		}
		/* We're done */
		listindex = listcount;
		if (highestmodseq)
		    *highestmodseq = im->modseq;
	    }
	}
    }

    /* Reverse search.  Stops at previously found MIN (if any) */
    for (listindex = listcount; listindex > min; listindex--) {
	msgno = (*msgno_list)[listindex-1];
	im = &state->map[msgno-1];

	/* expunged messages never match */
	if (im->system_flags & FLAG_EXPUNGED)
	    continue;

	if (index_search_evaluate(state, searchargs, msgno, NULL)) {
	    (*msgno_list)[n++] = msgno;
	    if (highestmodseq && im->modseq > *highestmodseq) {
		*highestmodseq = im->modseq;
	    }
	    /* We only care about MAX, so we're done on first match */
	    listindex = 0;
	}
    }

    /* if we didn't find any matches, free msgno_list */
    if (!n && *msgno_list) {
	free(*msgno_list);
	*msgno_list = NULL;
    }

    return n;
}

EXPORTED uint32_t index_getuid(struct index_state *state, uint32_t msgno)
{
    assert(msgno <= state->exists);
    return state->map[msgno-1].uid;
}

/* 'uid_list' is malloc'd string representing the hits from searchargs;
   returns number of hits */
EXPORTED int index_getuidsequence(struct index_state *state,
			 struct searchargs *searchargs,
			 unsigned **uid_list)
{
    unsigned *msgno_list;
    int i, n;

    n = _index_search(&msgno_list, state, searchargs, NULL);
    if (n == 0) {
	*uid_list = NULL;
	return 0;
    }

    *uid_list = msgno_list;

    /* filthy in-place replacement */
    for (i = 0; i < n; i++)
	(*uid_list)[i] = index_getuid(state, msgno_list[i]);

    return n;
}

static int index_lock(struct index_state *state)
{
    int r;

    if (state->mailbox) {
	if (state->examining) {
	    r = mailbox_lock_index(state->mailbox, LOCK_SHARED);
	    if (r) return r;
	}
	else {
	    r = mailbox_lock_index(state->mailbox, LOCK_EXCLUSIVE);
	    if (r) return r;
	}
    }
    else {
	if (state->examining) {
	    r = mailbox_open_irl(state->mboxname, &state->mailbox);
	    if (r) return r;
	}
	else {
	    r = mailbox_open_iwl(state->mboxname, &state->mailbox);
	    if (r) return r;
	}
    }

    /* if the UIDVALIDITY has changed, treat as a delete */
    if (state->mailbox->i.uidvalidity != state->uidvalidity) {
	mailbox_close(&state->mailbox);
	return IMAP_MAILBOX_NONEXISTENT;
    }

    /* if highestmodseq has changed or file is repacked, read updates */
    if (state->highestmodseq != state->mailbox->i.highestmodseq
	|| state->generation != state->mailbox->i.generation_no)
	index_refresh(state);

    return 0;
}

EXPORTED int index_status(struct index_state *state, struct statusdata *sdata)
{
    int items = STATUS_MESSAGES | STATUS_UIDNEXT | STATUS_UIDVALIDITY |
		STATUS_HIGHESTMODSEQ | STATUS_RECENT | STATUS_UNSEEN;

    index_refresh(state);

    statuscache_fill(sdata, state->userid, state->mailbox, items,
		     state->numrecent, state->numunseen);

    return 0;
}

static void index_unlock(struct index_state *state)
{
    /* XXX - errors */

    index_writeseen(state);

    /* grab the latest modseq */
    state->highestmodseq = state->mailbox->i.highestmodseq;

    mailbox_unlock_index(state->mailbox, NULL);
}

/*
 * Performs a SEARCH command.
 * This is a wrapper around _index_search() which simply prints the results.
 */
EXPORTED int index_search(struct index_state *state, struct searchargs *searchargs,
		 int usinguid)
{
    unsigned *list = NULL;
    int i, n;
    modseq_t highestmodseq = 0;

    /* update the index */
    if (index_check(state, 0, 0))
	return 0;

    /* now do the search */
    n = _index_search(&list, state, searchargs,
		      searchargs->modseq ? &highestmodseq : NULL);

    /* replace the values now */
    if (usinguid)
	for (i = 0; i < n; i++)
	    list[i] = state->map[list[i]-1].uid;

    if (searchargs->returnopts) {
	prot_printf(state->out, "* ESEARCH");
	if (searchargs->tag) {
	    prot_printf(state->out, " (TAG \"%s\")", searchargs->tag);
	}
	if (n) {
	    if (usinguid) prot_printf(state->out, " UID");
	    if (searchargs->returnopts & SEARCH_RETURN_MIN)
		prot_printf(state->out, " MIN %u", list[0]);
	    if (searchargs->returnopts & SEARCH_RETURN_MAX)
		prot_printf(state->out, " MAX %u", list[n-1]);
	    if (highestmodseq)
		prot_printf(state->out, " MODSEQ " MODSEQ_FMT, highestmodseq);
	    if (searchargs->returnopts & SEARCH_RETURN_ALL) {
		struct seqset *seq;
		char *str;

		/* Create a sequence-set */
		seq = seqset_init(0, SEQ_SPARSE);
		for (i = 0; i < n; i++)
		    seqset_add(seq, list[i], 1);

		if (seq->len) {
		    str = seqset_cstring(seq);
		    prot_printf(state->out, " ALL %s", str);
		    free(str);
		}

		seqset_free(seq);
	    }
	}
	if (searchargs->returnopts & SEARCH_RETURN_COUNT) {
	    prot_printf(state->out, " COUNT %u", n);
	}
    }
    else {
	prot_printf(state->out, "* SEARCH");

	for (i = 0; i < n; i++)
	    prot_printf(state->out, " %u", list[i]);

	if (highestmodseq)
	    prot_printf(state->out, " (MODSEQ " MODSEQ_FMT ")", highestmodseq);
    }

    if (n) free(list);

    prot_printf(state->out, "\r\n");

    return n;
}

/*
 * Performs a SORT command
 */
EXPORTED int index_sort(struct index_state *state,
	       const struct sortcrit *sortcrit,
	       struct searchargs *searchargs, int usinguid)
{
    unsigned *msgno_list;
    MsgData *msgdata = NULL, *freeme = NULL;
    int nmsg;
    modseq_t highestmodseq = 0;
    int i, modseq = 0;

    /* update the index */
    if (index_check(state, 0, 0))
	return 0;

    if (searchargs->modseq) modseq = 1;
    else {
	for (i = 0; sortcrit[i].key != SORT_SEQUENCE; i++) {
	    if (sortcrit[i].key == SORT_MODSEQ) {
		modseq = 1;
		break;
	    }
	}
    }

    /* Search for messages based on the given criteria */
    nmsg = _index_search(&msgno_list, state, searchargs,
			 modseq ? &highestmodseq : NULL);

    prot_printf(state->out, "* SORT");

    if (nmsg) {
	/* Create/load the msgdata array */
	freeme = msgdata = index_msgdata_load(state, msgno_list, nmsg, sortcrit);
	free(msgno_list);

	/* Sort the messages based on the given criteria */
	msgdata = lsort(msgdata,
			(void * (*)(void*)) index_sort_getnext,
			(void (*)(void*,void*)) index_sort_setnext,
			(int (*)(void*,void*,void*)) index_sort_compare,
			(void *)sortcrit);

	/* Output the sorted messages */
	while (msgdata) {
	    unsigned no = usinguid ? state->map[msgdata->msgno-1].uid
				   : msgdata->msgno;
	    prot_printf(state->out, " %u", no);

	    /* free contents of the current node */
	    index_msgdata_free(msgdata);

	    msgdata = msgdata->next;
	}

	/* free the msgdata array */
	free(freeme);
    }

    if (highestmodseq)
	prot_printf(state->out, " (MODSEQ " MODSEQ_FMT ")", highestmodseq);

    prot_printf(state->out, "\r\n");

    return nmsg;
}

/*
 * Performs a THREAD command
 */
EXPORTED int index_thread(struct index_state *state, int algorithm,
		 struct searchargs *searchargs, int usinguid)
{
    unsigned *msgno_list;
    int nmsg;
    clock_t start;
    modseq_t highestmodseq = 0;

    /* update the index */
    if (index_check(state, 0, 0))
	return 0;

    if(CONFIG_TIMING_VERBOSE)
	start = clock();

    /* Search for messages based on the given criteria */
    nmsg = _index_search(&msgno_list, state, searchargs,
			 searchargs->modseq ? &highestmodseq : NULL);

    if (nmsg) {
	/* Thread messages using given algorithm */
	(*thread_algs[algorithm].threader)(state, msgno_list, nmsg, usinguid);

	free(msgno_list);

	if (highestmodseq)
	    prot_printf(state->out, " (MODSEQ " MODSEQ_FMT ")", highestmodseq);
    }

    /* print an empty untagged response */
    else
	index_thread_print(state, NULL, usinguid);

    prot_printf(state->out, "\r\n");

    if (CONFIG_TIMING_VERBOSE) {
	/* debug */
	syslog(LOG_DEBUG, "THREAD %s processing time: %d msg in %f sec",
	       thread_algs[algorithm].alg_name, nmsg,
	       (clock() - start) / (double) CLOCKS_PER_SEC);
    }

    return nmsg;
}

/*
 * Performs a COPY command
 */
EXPORTED int
index_copy(struct index_state *state,
	   char *sequence,
	   int usinguid,
	   char *name,
	   char **copyuidp,
	   int nolink,
	   struct namespace *namespace,
	   int isadmin,
	   int ismove,
	   int ignorequota)
{
    static struct copyargs copyargs;
    int i;
    quota_t qdiffs[QUOTA_NUMRESOURCES] = QUOTA_DIFFS_INITIALIZER;
    quota_t *qptr = NULL;
    int r;
    struct appendstate appendstate;
    uint32_t msgno, checkval;
    long docopyuid;
    struct seqset *seq;
    struct mailbox *mailbox;
    struct mailbox *destmailbox = NULL;
    struct index_map *im;

    *copyuidp = NULL;

    copyargs.nummsg = 0;

    r = index_check(state, usinguid, usinguid);
    if (r) return r;

    mailbox = state->mailbox;

    seq = _parse_sequence(state, sequence, usinguid);

    for (msgno = 1; msgno <= state->exists; msgno++) {
	im = &state->map[msgno-1];
	checkval = usinguid ? im->uid : msgno;
	if (!seqset_ismember(seq, checkval))
	    continue;
	index_copysetup(state, msgno, &copyargs);
    }

    seqset_free(seq);

    if (copyargs.nummsg == 0) return IMAP_NO_NOSUCHMSG;

    r = mailbox_open_iwl(name, &destmailbox);
    if (r) return r;

    /* not moving or different quota root - need to check quota */
    if (!ismove || strcmpsafe(mailbox->quotaroot, destmailbox->quotaroot)) {
	for (i = 0; i < copyargs.nummsg; i++)
	    qdiffs[QUOTA_STORAGE] += copyargs.copymsg[i].size;
	qdiffs[QUOTA_MESSAGE] = copyargs.nummsg;
	qptr = qdiffs;
    }

    r = append_setup_mbox(&appendstate, destmailbox, state->userid,
			  state->authstate, ACL_INSERT,
			  ignorequota ? NULL : qptr, namespace, isadmin,
			  ismove ? EVENT_MESSAGE_MOVE : EVENT_MESSAGE_COPY);
    if (r) goto done;

    docopyuid = (appendstate.myrights & ACL_READ);

    r = append_copy(mailbox, &appendstate, copyargs.nummsg,
		    copyargs.copymsg, nolink);
    if (r) {
	append_abort(&appendstate);
	goto done;
    }

    r = append_commit(&appendstate);
    if (r) goto done;

    /* unlock first so we don't hold the lock while expunging
     * the source */
    mailbox_unlock_index(destmailbox, NULL);

    if (docopyuid || ismove) {
	char *source;
	struct seqset *seq;
	unsigned uidvalidity = destmailbox->i.uidvalidity;

	seq = seqset_init(0, SEQ_SPARSE);

	for (i = 0; i < copyargs.nummsg; i++)
	    seqset_add(seq, copyargs.copymsg[i].uid, 1);

	source = seqset_cstring(seq);

	/* remove the source messages */
	if (ismove)
	    r = index_expunge(state, source, 0);

	if (docopyuid) {
	    size_t size = strlen(source) + 50;
	    *copyuidp = xmalloc(size);

	    if (appendstate.nummsg == 1)
		SNPRINTF_LOG(*copyuidp, size, "%u %s %u", uidvalidity, source,
			appendstate.baseuid);
	    else
		SNPRINTF_LOG(*copyuidp, size, "%u %s %u:%u", uidvalidity, source,
			appendstate.baseuid,
			appendstate.baseuid + appendstate.nummsg - 1);
	}

	free(source);
	seqset_free(seq);
    }

    /* we log the first name to get GUID-copy magic */
    if (!r)
	sync_log_mailbox_double(mailbox->name, name);

done:
    mailbox_close(&destmailbox);

    return r;
}

/*
 * Helper function to multiappend a message to remote mailbox
 */
static int index_appendremote(struct index_state *state, uint32_t msgno,
			      struct protstream *pout)
{
    struct mailbox *mailbox = state->mailbox;
    struct buf buf = BUF_INITIALIZER;
    unsigned flag, flagmask = 0;
    char datebuf[RFC3501_DATETIME_MAX+1];
    char sepchar = '(';
    struct index_record record;
    int r;

    r = index_reload_record(state, msgno, &record);
    if (r) return r;

    /* Open the message file */
<<<<<<< HEAD
    if (mailbox_map_message(mailbox, record.uid, &msg_base, &msg_size))
=======
    if (mailbox_map_record(mailbox, &record, &buf))
>>>>>>> c046ac02
	return IMAP_NO_MSGGONE;

    /* start the individual append */
    prot_printf(pout, " ");

    /* add system flags */
    if (record.system_flags & FLAG_ANSWERED) {
	prot_printf(pout, "%c\\Answered", sepchar);
	sepchar = ' ';
    }
    if (record.system_flags & FLAG_FLAGGED) {
	prot_printf(pout, "%c\\Flagged", sepchar);
	sepchar = ' ';
    }
    if (record.system_flags & FLAG_DRAFT) {
	prot_printf(pout, "%c\\Draft", sepchar);
	sepchar = ' ';
    }
    if (record.system_flags & FLAG_DELETED) {
	prot_printf(pout, "%c\\Deleted", sepchar);
	sepchar = ' ';
    }
    if (record.system_flags & FLAG_SEEN) {
	prot_printf(pout, "%c\\Seen", sepchar);
	sepchar = ' ';
    }

    /* add user flags */
    for (flag = 0; flag < MAX_USER_FLAGS; flag++) {
	if ((flag & 31) == 0) {
	    flagmask = record.user_flags[flag/32];
	}
	if (state->flagname[flag] && (flagmask & (1<<(flag & 31)))) {
	    prot_printf(pout, "%c%s", sepchar, state->flagname[flag]);
	    sepchar = ' ';
	}
    }

    /* add internal date */
    time_to_rfc3501(record.internaldate, datebuf, sizeof(datebuf));
    prot_printf(pout, ") \"%s\" ", datebuf);

    /* message literal */
    index_fetchmsg(state, buf.s, buf.len, 0, record.size, 0, 0);

    /* close the message file */
<<<<<<< HEAD
    if (msg_base)
	mailbox_unmap_message(mailbox, record.uid, &msg_base, &msg_size);
=======
    buf_free(&buf);
>>>>>>> c046ac02

    return 0;
}

/*
 * Performs a COPY command from a local mailbox to a remote mailbox
 */
EXPORTED int index_copy_remote(struct index_state *state, char *sequence,
		      int usinguid, struct protstream *pout)
{
    uint32_t msgno;
    struct seqset *seq;
    struct index_map *im;
    int r;

    r = index_check(state, usinguid, usinguid);
    if (r) return r;

    seq = _parse_sequence(state, sequence, usinguid);

    for (msgno = 1; msgno <= state->exists; msgno++) {
	im = &state->map[msgno-1];
	if (!seqset_ismember(seq, usinguid ? im->uid : msgno))
	    continue;
	index_appendremote(state, msgno, pout);
    }

    seqset_free(seq);

    return 0;
}

/*
 * Returns the msgno of the message with UID 'uid'.
 * If no message with UID 'uid', returns the message with
 * the higest UID not greater than 'uid'.
 */
EXPORTED uint32_t index_finduid(struct index_state *state, uint32_t uid)
{
    unsigned low = 1;
    unsigned high = state->exists;
    unsigned mid;
    unsigned miduid;

    while (low <= high) {
	mid = (high - low)/2 + low;
	miduid = index_getuid(state, mid);
	if (miduid == uid)
	    return mid;
	else if (miduid > uid)
	    high = mid - 1;
	else
	    low = mid + 1;
    }
    return high;
}

/* Helper function to determine domain of data */
enum {
    DOMAIN_7BIT = 0,
    DOMAIN_8BIT,
    DOMAIN_BINARY
};

static int data_domain(const char *p, size_t n)
{
    while (n--) {
	if (!*p) return DOMAIN_BINARY;
	if (*p & 0x80) return DOMAIN_8BIT;
	p++;
    }

    return DOMAIN_7BIT;
}

/*
 * Helper function to fetch data from a message file.  Writes a
 * quoted-string or literal containing data from 'msg_base', which is
 * of size 'msg_size', starting at 'offset' and containing 'size'
 * octets.  If 'octet_count' is nonzero, the data is
 * further constrained by 'start_octet' and 'octet_count' as per the
 * IMAP command PARTIAL.
 */
void index_fetchmsg(struct index_state *state, const char *msg_base,
		    unsigned long msg_size, unsigned offset,
		    unsigned size,     /* this is the correct size for a news message after
					  having LF translated to CRLF */
		    unsigned start_octet, unsigned octet_count)
{
    unsigned n, domain;

    /* If no data, output NIL */
    if (!msg_base) {
	prot_printf(state->out, "NIL");
	return;
    }

    /* partial fetch: adjust 'size' */
    if (octet_count) {
	if (size <= start_octet) {
	    size = 0;
	}
	else {
	    size -= start_octet;
	}
	if (size > octet_count) size = octet_count;
    }

    /* If zero-length data, output empty quoted string */
    if (size == 0) {
	prot_printf(state->out, "\"\"");
	return;
    }

    /* Seek over PARTIAL constraint */
    offset += start_octet;
    n = size;
    if (offset + size > msg_size) {
	if (msg_size > offset) {
	    n = msg_size - offset;
	}
	else {
	    prot_printf(state->out, "\"\"");
	    return;
	}
    }

    /* Get domain of the data */
    domain = data_domain(msg_base + offset, n);

    if (domain == DOMAIN_BINARY) {
	/* Write size of literal8 */
	prot_printf(state->out, "~{%u}\r\n", size);
    } else {
	/* Write size of literal */
	prot_printf(state->out, "{%u}\r\n", size);
    }

    /* Non-text literal -- tell the protstream about it */
    if (domain != DOMAIN_7BIT) prot_data_boundary(state->out);

    prot_write(state->out, msg_base + offset, n);
    while (n++ < size) {
	/* File too short, resynch client.
	 *
	 * This can only happen if the reported size of the part
	 * is incorrect and would push us past EOF.
	 */
	(void)prot_putc(' ', state->out);
    }

    /* End of non-text literal -- tell the protstream about it */
    if (domain != DOMAIN_7BIT) prot_data_boundary(state->out);
}

/*
 * Helper function to fetch a body section
 */
static int index_fetchsection(struct index_state *state, const char *resp,
			      const char *msg_base, unsigned long msg_size,
			      char *section, const char *cachestr, unsigned size,
			      unsigned start_octet, unsigned octet_count)
{
    const char *p;
    int32_t skip = 0;
    int fetchmime = 0;
    unsigned offset = 0;
    char *decbuf = NULL;

    p = section;

    /* Special-case BODY[] */
    if (*p == ']') {
	if (strstr(resp, "BINARY.SIZE")) {
	    prot_printf(state->out, "%s%u", resp, size);
	} else {
	    prot_printf(state->out, "%s", resp);
	    index_fetchmsg(state, msg_base, msg_size, 0, size,
			   start_octet, octet_count);
	}
	return 0;
    }

    while (*p != ']' && *p != 'M') {
	int num_parts = CACHE_ITEM_BIT32(cachestr);
	int r;

	/* Generate the actual part number */
	r = parseint32(p, &p, &skip);
	if (*p == '.') p++;

	/* Handle .0, .HEADER, and .TEXT */
	if (r || skip == 0) {
	    skip = 0;
	    /* We don't have any digits, so its a string */
	    switch (*p) {
	    case 'H':
		p += 6;
		fetchmime++;	/* .HEADER maps internally to .0.MIME */
		break;

	    case 'T':
		p += 4;
		break;		/* .TEXT maps internally to .0 */

	    default:
		fetchmime++;	/* .0 maps internally to .0.MIME */
		break;
	    }
	}

	/* section number too large */
	if (skip >= num_parts) goto badpart;

	if (*p != ']' && *p != 'M') {
	    /* We are NOT at the end of a part specification, so there's
	     * a subpart being requested.  Find the subpart in the tree. */

	    /* Skip the headers for this part, along with the number of
	     * sub parts */
	    cachestr += num_parts * 5 * 4 + CACHE_ITEM_SIZE_SKIP;

	    /* Skip to the correct part */
	    while (--skip) {
		if (CACHE_ITEM_BIT32(cachestr) > 0) {
		    /* Skip each part at this level */
		    skip += CACHE_ITEM_BIT32(cachestr)-1;
		    cachestr += CACHE_ITEM_BIT32(cachestr) * 5 * 4;
		}
		cachestr += CACHE_ITEM_SIZE_SKIP;
	    }
	}
    }

    if (*p == 'M') fetchmime++;

    cachestr += skip * 5 * 4 + CACHE_ITEM_SIZE_SKIP + (fetchmime ? 0 : 2 * 4);

    if (CACHE_ITEM_BIT32(cachestr + CACHE_ITEM_SIZE_SKIP) == (bit32) -1)
	goto badpart;

    offset = CACHE_ITEM_BIT32(cachestr);
    size = CACHE_ITEM_BIT32(cachestr + CACHE_ITEM_SIZE_SKIP);

    if (msg_base && (p = strstr(resp, "BINARY"))) {
	/* BINARY or BINARY.SIZE */
	int encoding = CACHE_ITEM_BIT32(cachestr + 2 * 4) & 0xff;
	size_t newsize;

	/* check that the offset isn't corrupt */
	if (offset + size > msg_size) {
	    syslog(LOG_ERR, "invalid part offset in %s", state->mboxname);
	    return IMAP_IOERROR;
	}

	msg_base = charset_decode_mimebody(msg_base + offset, size, encoding,
					   &decbuf, &newsize);

	if (!msg_base) {
	    /* failed to decode */
	    if (decbuf) free(decbuf);
	    return IMAP_NO_UNKNOWN_CTE;
	}
	else if (p[6] == '.') {
	    /* BINARY.SIZE */
	    prot_printf(state->out, "%s%zd", resp, newsize);
	    if (decbuf) free(decbuf);
	    return 0;
	}
	else {
	    /* BINARY */
	    offset = 0;
	    size = newsize;
	    msg_size = newsize;
	}
    }

    /* Output body part */
    prot_printf(state->out, "%s", resp);
    index_fetchmsg(state, msg_base, msg_size, offset, size,
		   start_octet, octet_count);

    if (decbuf) free(decbuf);
    return 0;

 badpart:
    if (strstr(resp, "BINARY.SIZE"))
	prot_printf(state->out, "%s0", resp);
    else
	prot_printf(state->out, "%sNIL", resp);
    return 0;
}

/*
 * Helper function to fetch a HEADER.FIELDS[.NOT] body section
 */
static void index_fetchfsection(struct index_state *state,
				const char *msg_base,
				unsigned long msg_size,
				struct fieldlist *fsection,
				const char *cachestr,
				unsigned start_octet, unsigned octet_count)
{
    const char *p;
    int32_t skip = 0;
    int fields_not = 0;
    unsigned crlf_start = 0;
    unsigned crlf_size = 2;
    char *buf;
    unsigned size;
    int r;

    /* If no data, output null quoted string */
    if (!msg_base) {
	prot_printf(state->out, "\"\"");
	return;
    }

    p = fsection->section;

    while (*p != 'H') {
	int num_parts = CACHE_ITEM_BIT32(cachestr);

	r = parseint32(p, &p, &skip);
	if (*p == '.') p++;

	/* section number too large */
	if (r || skip == 0 || skip >= num_parts) goto badpart;

	cachestr += num_parts * 5 * 4 + CACHE_ITEM_SIZE_SKIP;
	while (--skip) {
	    if (CACHE_ITEM_BIT32(cachestr) > 0) {
		skip += CACHE_ITEM_BIT32(cachestr)-1;
		cachestr += CACHE_ITEM_BIT32(cachestr) * 5 * 4;
	    }
	    cachestr += CACHE_ITEM_SIZE_SKIP;
	}
    }

    /* leaf object */
    if (0 == CACHE_ITEM_BIT32(cachestr)) goto badpart;

    cachestr += 4;

    if (CACHE_ITEM_BIT32(cachestr+CACHE_ITEM_SIZE_SKIP) == (bit32) -1)
	goto badpart;

    if (p[13]) fields_not++;	/* Check for "." after "HEADER.FIELDS" */

    buf = index_readheader(msg_base, msg_size,
			   CACHE_ITEM_BIT32(cachestr),
			   CACHE_ITEM_BIT32(cachestr+CACHE_ITEM_SIZE_SKIP));

    if (fields_not) {
	index_pruneheader(buf, 0, fsection->fields);
    }
    else {
	index_pruneheader(buf, fsection->fields, 0);
    }
    size = strlen(buf);

    /* partial fetch: adjust 'size' */
    if (octet_count) {
	if (size <= start_octet) {
	    crlf_start = start_octet - size;
	    size = 0;
	    start_octet = 0;
	    if (crlf_size <= crlf_start) {
		crlf_size = 0;
	    }
	    else {
		crlf_size -= crlf_start;
	    }
	}
	else {
	    size -= start_octet;
	}
	if (size > octet_count) {
	    size = octet_count;
	    crlf_size = 0;
	}
	else if (size + crlf_size > octet_count) {
	    crlf_size = octet_count - size;
	}
    }

    /* If no data, output null quoted string */
    if (size + crlf_size == 0) {
	prot_printf(state->out, "\"\"");
	return;
    }

    /* Write literal */
    prot_printf(state->out, "{%u}\r\n", size + crlf_size);
    prot_write(state->out, buf + start_octet, size);
    prot_write(state->out, "\r\n" + crlf_start, crlf_size);

    return;

 badpart:
    prot_printf(state->out, "NIL");
}

/*
 * Helper function to read a header section into a static buffer
 */
static char *index_readheader(const char *msg_base, unsigned long msg_size,
			      unsigned offset, unsigned size)
{
    static char *buf;
    static unsigned bufsize;

    if (offset + size > msg_size) {
	/* Message file is too short, truncate request */
	if (offset < msg_size) {
	    size = msg_size - offset;
	}
	else {
	    size = 0;
	}
    }

    if (bufsize < size+2) {
	bufsize = size+100;
	buf = xrealloc(buf, bufsize);
    }

    msg_base += offset;

    memcpy(buf, msg_base, size);
    buf[size] = '\0';

    return buf;
}

/*
 * Prune the header section in buf to include only those headers
 * listed in headers or (if headers_not is non-empty) those headers
 * not in headers_not.
 */
static void index_pruneheader(char *buf, const strarray_t *headers,
			      const strarray_t *headers_not)
{
    char *p, *colon, *nextheader;
    int goodheader;
    char *endlastgood = buf;
    char **l;
    int count = 0;
    int maxlines = config_getint(IMAPOPT_MAXHEADERLINES);

    p = buf;
    while (*p && *p != '\r') {
	colon = strchr(p, ':');
	/*
	 * If there is no colon in remaining buffer,
	 * there is no valid header, leave loop
	 */
	if (!colon) break;

	if (colon && headers_not && headers_not->count) {
	    goodheader = 1;
	    for (l = headers_not->data ; *l ; l++) {
		if ((size_t) (colon - p) == strlen(*l) &&
		    !strncasecmp(p, *l, colon - p)) {
		    goodheader = 0;
		    break;
		}
	    }
	} else {
	    goodheader = 0;
	}
	if (colon && headers && headers->count) {
	    for (l = headers->data ; *l ; l++) {
		if ((size_t) (colon - p) == strlen(*l) &&
		    !strncasecmp(p, *l, colon - p)) {
		    goodheader = 1;
		    break;
		}
	    }
	}

	nextheader = p;
	do {
	    nextheader = strchr(nextheader, '\n');
	    if (nextheader) nextheader++;
	    else nextheader = p + strlen(p);
	} while (*nextheader == ' ' || *nextheader == '\t');

	if (goodheader) {
	    if (endlastgood != p) {
		/* memmove and not strcpy since this is all within a
		 * single buffer */
		memmove(endlastgood, p, strlen(p) + 1);
		nextheader -= p - endlastgood;
	    }
	    endlastgood = nextheader;
	}
	p = nextheader;

	/* stop giant headers causing massive loops */
	if (maxlines) {
	    count++;
	    if (count > maxlines) break;
	}
    }

    *endlastgood = '\0';
}

/*
 * Handle a FETCH RFC822.HEADER.LINES or RFC822.HEADER.LINES.NOT
 * that can't use the cacheheaders in cyrus.cache
 */
static void index_fetchheader(struct index_state *state,
			      const char *msg_base,
			      unsigned long msg_size,
			      unsigned size,
			      const strarray_t *headers,
			      const strarray_t *headers_not)
{
    char *buf;

    /* If no data, output null quoted string */
    if (!msg_base) {
	prot_printf(state->out, "\"\"");
	return;
    }

    buf = index_readheader(msg_base, msg_size, 0, size);

    index_pruneheader(buf, headers, headers_not);

    size = strlen(buf);
    prot_printf(state->out, "{%u}\r\n%s\r\n", size+2, buf);
}

/*
 * Handle a FETCH RFC822.HEADER.LINES that can use the
 * cacheheaders in cyrus.cache
 */
static void
index_fetchcacheheader(struct index_state *state, struct index_record *record,
		       const strarray_t *headers, unsigned start_octet,
		       unsigned octet_count)
{
    static char *buf;
    static unsigned bufsize;
    unsigned size;
    unsigned crlf_start = 0;
    unsigned crlf_size = 2;
    struct mailbox *mailbox = state->mailbox;

    if (mailbox_cacherecord(mailbox, record)) {
	/* bogus cache record */
	prot_printf(state->out, "\"\"");
	return;
    }

    size = cacheitem_size(record, CACHE_HEADERS);
    if (bufsize < size+2) {
	bufsize = size+100;
	buf = xrealloc(buf, bufsize);
    }

    memcpy(buf, cacheitem_base(record, CACHE_HEADERS), size);
    buf[size] = '\0';

    index_pruneheader(buf, headers, 0);
    size = strlen(buf);

    /* partial fetch: adjust 'size' */
    if (octet_count) {
	if (size <= start_octet) {
	    crlf_start = start_octet - size;
	    size = 0;
	    start_octet = 0;
	    if (crlf_size <= crlf_start) {
		crlf_size = 0;
	    }
	    else {
		crlf_size -= crlf_start;
	    }
	}
	else {
	    size -= start_octet;
	}
	if (size > octet_count) {
	    size = octet_count;
	    crlf_size = 0;
	}
	else if (size + crlf_size > octet_count) {
	    crlf_size = octet_count - size;
	}
    }

    if (size + crlf_size == 0) {
	prot_printf(state->out, "\"\"");
    }
    else {
	prot_printf(state->out, "{%u}\r\n", size + crlf_size);
	prot_write(state->out, buf + start_octet, size);
	prot_write(state->out, "\r\n" + crlf_start, crlf_size);
    }
}

/*
 * Send a * FLAGS response.
 */
static void index_listflags(struct index_state *state)
{
    unsigned i;
    int cancreate = 0;
    char sepchar = '(';

    prot_printf(state->out, "* FLAGS (\\Answered \\Flagged \\Draft \\Deleted \\Seen");
    for (i = 0; i < MAX_USER_FLAGS; i++) {
	if (state->flagname[i]) {
	    prot_printf(state->out, " %s", state->flagname[i]);
	}
	else cancreate++;
    }
    prot_printf(state->out, ")\r\n* OK [PERMANENTFLAGS ");
    if (!state->examining) {
	if (state->myrights & ACL_WRITE) {
	    prot_printf(state->out, "%c\\Answered \\Flagged \\Draft", sepchar);
	    sepchar = ' ';
	}
	if (state->myrights & ACL_DELETEMSG) {
	    prot_printf(state->out, "%c\\Deleted", sepchar);
	    sepchar = ' ';
	}
	if (state->myrights & ACL_SETSEEN) {
	    prot_printf(state->out, "%c\\Seen", sepchar);
	    sepchar = ' ';
	}
	if (state->myrights & ACL_WRITE) {
	    for (i = 0; i < MAX_USER_FLAGS; i++) {
		if (state->flagname[i]) {
		    prot_printf(state->out, " %s", state->flagname[i]);
		}
	    }
	    if (cancreate) {
		prot_printf(state->out, " \\*");
	    }
	}
    }
    if (sepchar == '(') prot_printf(state->out, "(");
    prot_printf(state->out, ")] Ok\r\n");
}

static void index_checkflags(struct index_state *state, int dirty)
{
    struct mailbox *mailbox = state->mailbox;
    unsigned i;

    for (i = 0; i < MAX_USER_FLAGS; i++) {
	/* both empty */
	if (!mailbox->flagname[i] && !state->flagname[i])
	    continue;

	/* both same */
	if (mailbox->flagname[i] && state->flagname[i] &&
	    !strcmp(mailbox->flagname[i], state->flagname[i]))
	    continue;

	/* ok, got something to change! */
	if (state->flagname[i])
	    free(state->flagname[i]);
	if (mailbox->flagname[i])
	    state->flagname[i] = xstrdup(mailbox->flagname[i]);
	else
	    state->flagname[i] = NULL;

	dirty = 1;
    }

    if (dirty)
	index_listflags(state);
}

static void index_tellexpunge(struct index_state *state)
{
    unsigned oldmsgno;
    uint32_t msgno = 1;
    struct seqset *vanishedlist;
    struct index_map *im;
    unsigned exists = state->exists;

    vanishedlist = seqset_init(0, SEQ_SPARSE);

    for (oldmsgno = 1; oldmsgno <= exists; oldmsgno++) {
	im = &state->map[oldmsgno-1];

	/* inform about expunges */
	if (im->system_flags & FLAG_EXPUNGED) {
	    state->exists--;
	    /* they never knew about this one, skip */
	    if (msgno > state->oldexists)
		continue;
	    state->oldexists--;
	    if (state->qresync)
		seqset_add(vanishedlist, im->uid, 1);
	    else
		prot_printf(state->out, "* %u EXPUNGE\r\n", msgno);
	    continue;
	}

	/* copy back if necessary (after first expunge) */
	if (msgno < oldmsgno)
	    state->map[msgno-1] = *im;

	msgno++;
    }

    /* report all vanished if we're doing it this way */
    if (vanishedlist->len) {
	char *vanished = seqset_cstring(vanishedlist);
	prot_printf(state->out, "* VANISHED %s\r\n", vanished);
	free(vanished);
    }
    seqset_free(vanishedlist);

    /* highestmodseq can now come forward to real-time */
    state->highestmodseq = state->mailbox->i.highestmodseq;
}

static void index_tellexists(struct index_state *state)
{
    prot_printf(state->out, "* %u EXISTS\r\n", state->exists);
    prot_printf(state->out, "* %u RECENT\r\n", state->numrecent);
    state->oldexists = state->exists;
}

EXPORTED void index_tellchanges(struct index_state *state, int canexpunge,
		       int printuid, int printmodseq)
{
    uint32_t msgno;
    struct index_map *im;

    if (canexpunge) index_tellexpunge(state);

    if (state->oldexists != state->exists) index_tellexists(state);

    index_checkflags(state, 0);

    /* print any changed message flags */
    for (msgno = 1; msgno <= state->exists; msgno++) {
	im = &state->map[msgno-1];

	/* report if it's changed since last told */
	if (im->modseq > im->told_modseq)
	    index_printflags(state, msgno, printuid, printmodseq);
    }
}

struct fetch_annotation_rock {
    struct protstream *pout;
    const char *sep;
};

static void fetch_annotation_response(const char *mboxname
					__attribute__((unused)),
				      uint32_t uid
					__attribute__((unused)),
				      const char *entry,
				      struct attvaluelist *attvalues,
				      void *rock)
{
    char sep2 = '(';
    struct attvaluelist *l;
    struct fetch_annotation_rock *frock = rock;

    prot_printf(frock->pout, "%s", frock->sep);
    prot_printastring(frock->pout, entry);
    prot_putc(' ', frock->pout);

    for (l = attvalues ; l ; l = l->next) {
	prot_putc(sep2, frock->pout);
	sep2 = ' ';
	prot_printastring(frock->pout, l->attrib);
	prot_putc(' ', frock->pout);
	prot_printmap(frock->pout, l->value.s, l->value.len);
    }
    prot_putc(')', frock->pout);

    frock->sep = " ";
}

/*
 * Helper function to send FETCH data for the ANNOTATION
 * fetch item.
 */
static int index_fetchannotations(struct index_state *state,
				  uint32_t msgno,
				  const struct fetchargs *fetchargs)
{
    annotate_state_t *astate = NULL;
    struct fetch_annotation_rock rock;
    int r = 0;

    r = mailbox_get_annotate_state(state->mailbox,
			           state->map[msgno-1].uid,
				   &astate);
    if (r) return r;
    annotate_state_set_auth(astate, fetchargs->isadmin,
			    fetchargs->userid, fetchargs->authstate);

    memset(&rock, 0, sizeof(rock));
    rock.pout = state->out;
    rock.sep = "";

    r = annotate_state_fetch(astate,
			     &fetchargs->entries, &fetchargs->attribs,
			     fetch_annotation_response, &rock,
			     0);

    return r;
}

/*
 * Helper function to send * FETCH (FLAGS data.
 * Does not send the terminating close paren or CRLF.
 * Also sends preceeding * FLAGS if necessary.
 */
static void index_fetchflags(struct index_state *state,
			     uint32_t msgno)
{
    int sepchar = '(';
    unsigned flag;
    bit32 flagmask = 0;
    struct index_map *im = &state->map[msgno-1];

    prot_printf(state->out, "* %u FETCH (FLAGS ", msgno);

    if (im->isrecent) {
	prot_printf(state->out, "%c\\Recent", sepchar);
	sepchar = ' ';
    }
    if (im->system_flags & FLAG_ANSWERED) {
	prot_printf(state->out, "%c\\Answered", sepchar);
	sepchar = ' ';
    }
    if (im->system_flags & FLAG_FLAGGED) {
	prot_printf(state->out, "%c\\Flagged", sepchar);
	sepchar = ' ';
    }
    if (im->system_flags & FLAG_DRAFT) {
	prot_printf(state->out, "%c\\Draft", sepchar);
	sepchar = ' ';
    }
    if (im->system_flags & FLAG_DELETED) {
	prot_printf(state->out, "%c\\Deleted", sepchar);
	sepchar = ' ';
    }
    if (im->isseen) {
	prot_printf(state->out, "%c\\Seen", sepchar);
	sepchar = ' ';
    }
    for (flag = 0; flag < VECTOR_SIZE(state->flagname); flag++) {
	if ((flag & 31) == 0) {
	    flagmask = im->user_flags[flag/32];
	}
	if (state->flagname[flag] && (flagmask & (1<<(flag & 31)))) {
	    prot_printf(state->out, "%c%s", sepchar, state->flagname[flag]);
	    sepchar = ' ';
	}
    }
    if (sepchar == '(') (void)prot_putc('(', state->out);
    (void)prot_putc(')', state->out);
    im->told_modseq = im->modseq;
}

static void index_printflags(struct index_state *state,
			     uint32_t msgno, int usinguid,
			     int printmodseq)
{
    struct index_map *im = &state->map[msgno-1];

    index_fetchflags(state, msgno);
    /* http://www.rfc-editor.org/errata_search.php?rfc=5162
     * Errata ID: 1807 - MUST send UID and MODSEQ to all
     * untagged FETCH unsolicited responses */
    if (usinguid || state->qresync)
	prot_printf(state->out, " UID %u", im->uid);
    if (printmodseq || state->qresync)
	prot_printf(state->out, " MODSEQ (" MODSEQ_FMT ")", im->modseq);
    prot_printf(state->out, ")\r\n");
}

/*
 * Helper function to send requested * FETCH data for a message
 */
static int index_fetchreply(struct index_state *state, uint32_t msgno,
			    const struct fetchargs *fetchargs)
{
    struct mailbox *mailbox = state->mailbox;
    int fetchitems = fetchargs->fetchitems;
    struct buf buf = BUF_INITIALIZER;
    struct octetinfo *oi = NULL;
    int sepchar = '(';
    int started = 0;
    struct section *section;
    struct fieldlist *fsection;
    char respbuf[100];
    int r = 0;
    struct index_map *im = &state->map[msgno-1];
    struct index_record record;

    /* Check the modseq against changedsince */
    if (fetchargs->changedsince && im->modseq <= fetchargs->changedsince)
	return 0;

    /* skip missing records entirely */
    if (!im->recno)
	return 0;

    r = index_reload_record(state, msgno, &record);
    if (r) {
	prot_printf(state->out, "* OK ");
	prot_printf(state->out, error_message(IMAP_NO_MSGGONE), msgno);
	prot_printf(state->out, "\r\n");
	return 0;
    }

    /* Open the message file if we're going to need it */
    if ((fetchitems & (FETCH_HEADER|FETCH_TEXT|FETCH_RFC822)) ||
	fetchargs->cache_atleast > record.cache_version ||
	fetchargs->binsections || fetchargs->sizesections ||
	fetchargs->bodysections) {
	if (mailbox_map_record(mailbox, &record, &buf)) {
	    prot_printf(state->out, "* OK ");
	    prot_printf(state->out, error_message(IMAP_NO_MSGGONE), msgno);
	    prot_printf(state->out, "\r\n");
	    return 0;
	}
    }

    /* display flags if asked _OR_ if they've changed */
    if (fetchitems & FETCH_FLAGS || im->told_modseq < record.modseq) {
	index_fetchflags(state, msgno);
	sepchar = ' ';
    }
    else if ((fetchitems & ~FETCH_SETSEEN) || fetchargs->fsections ||
	     fetchargs->headers.count || fetchargs->headers_not.count) {
	/* these fetch items will always succeed, so start the response */
	prot_printf(state->out, "* %u FETCH ", msgno);
	started = 1;
    }
    if (fetchitems & FETCH_UID) {
	prot_printf(state->out, "%cUID %u", sepchar, record.uid);
	sepchar = ' ';
    }
    if (fetchitems & FETCH_INTERNALDATE) {
	time_t msgdate = record.internaldate;
	char datebuf[RFC3501_DATETIME_MAX+1];

	time_to_rfc3501(msgdate, datebuf, sizeof(datebuf));

	prot_printf(state->out, "%cINTERNALDATE \"%s\"",
		    sepchar, datebuf);
	sepchar = ' ';
    }
    if (fetchitems & FETCH_MODSEQ) {
	prot_printf(state->out, "%cMODSEQ (" MODSEQ_FMT ")",
		    sepchar, record.modseq);
	sepchar = ' ';
    }
    if (fetchitems & FETCH_SIZE) {
	prot_printf(state->out, "%cRFC822.SIZE %u",
		    sepchar, record.size);
	sepchar = ' ';
    }
    if ((fetchitems & FETCH_ANNOTATION)) {
	prot_printf(state->out, "%cANNOTATION (", sepchar);
	r = index_fetchannotations(state, msgno, fetchargs);
	r = 0;
	prot_printf(state->out, ")");
	sepchar = ' ';
    }
    if (fetchitems & FETCH_ENVELOPE) {
        if (!mailbox_cacherecord(mailbox, &record)) {
	    prot_printf(state->out, "%cENVELOPE ", sepchar);
	    sepchar = ' ';
	    prot_putbuf(state->out, cacheitem_buf(&record, CACHE_ENVELOPE));
	}
    }
    if (fetchitems & FETCH_BODYSTRUCTURE) {
        if (!mailbox_cacherecord(mailbox, &record)) {
	    prot_printf(state->out, "%cBODYSTRUCTURE ", sepchar);
	    sepchar = ' ';
	    prot_putbuf(state->out, cacheitem_buf(&record, CACHE_BODYSTRUCTURE));
	}
    }
    if (fetchitems & FETCH_BODY) {
        if (!mailbox_cacherecord(mailbox, &record)) {
	    prot_printf(state->out, "%cBODY ", sepchar);
	    sepchar = ' ';
	    prot_putbuf(state->out, cacheitem_buf(&record, CACHE_BODY));
	}
    }

    if (fetchitems & FETCH_HEADER) {
	prot_printf(state->out, "%cRFC822.HEADER ", sepchar);
	sepchar = ' ';
	index_fetchmsg(state, buf.s, buf.len, 0,
		       record.header_size,
		       (fetchitems & FETCH_IS_PARTIAL) ?
		         fetchargs->start_octet : 0,
		       (fetchitems & FETCH_IS_PARTIAL) ?
		         fetchargs->octet_count : 0);
    }
    else if (fetchargs->headers.count || fetchargs->headers_not.count) {
	prot_printf(state->out, "%cRFC822.HEADER ", sepchar);
	sepchar = ' ';
	if (fetchargs->cache_atleast > record.cache_version) {
	    index_fetchheader(state, buf.s, buf.len,
			      record.header_size,
			      &fetchargs->headers, &fetchargs->headers_not);
	} else {
	    index_fetchcacheheader(state, &record, &fetchargs->headers, 0, 0);
	}
    }

    if (fetchitems & FETCH_TEXT) {
	prot_printf(state->out, "%cRFC822.TEXT ", sepchar);
	sepchar = ' ';
	index_fetchmsg(state, buf.s, buf.len,
		       record.header_size, record.size - record.header_size,
		       (fetchitems & FETCH_IS_PARTIAL) ?
		         fetchargs->start_octet : 0,
		       (fetchitems & FETCH_IS_PARTIAL) ?
		         fetchargs->octet_count : 0);
    }
    if (fetchitems & FETCH_RFC822) {
	prot_printf(state->out, "%cRFC822 ", sepchar);
	sepchar = ' ';
	index_fetchmsg(state, buf.s, buf.len, 0, record.size,
		       (fetchitems & FETCH_IS_PARTIAL) ?
		         fetchargs->start_octet : 0,
		       (fetchitems & FETCH_IS_PARTIAL) ?
		         fetchargs->octet_count : 0);
    }
    for (fsection = fetchargs->fsections; fsection; fsection = fsection->next) {
	int i;
	prot_printf(state->out, "%cBODY[%s ", sepchar, fsection->section);
	sepchar = '(';
	for (i = 0 ; i < fsection->fields->count ; i++) {
	    (void)prot_putc(sepchar, state->out);
	    sepchar = ' ';
	    prot_printastring(state->out, fsection->fields->data[i]);
	}
	(void)prot_putc(')', state->out);
	sepchar = ' ';

	oi = (struct octetinfo *)fsection->rock;

	prot_printf(state->out, "%s ", fsection->trail);

	if (fetchargs->cache_atleast > record.cache_version) {
	    if (!mailbox_cacherecord(mailbox, &record))
		index_fetchfsection(state, buf.s, buf.len,
				    fsection,
				    cacheitem_base(&record, CACHE_SECTION),
				    (fetchitems & FETCH_IS_PARTIAL) ?
				      fetchargs->start_octet : oi->start_octet,
				    (fetchitems & FETCH_IS_PARTIAL) ?
				      fetchargs->octet_count : oi->octet_count);
	    else
		prot_printf(state->out, "NIL");

	}
	else {
	    index_fetchcacheheader(state, &record, fsection->fields,
				   (fetchitems & FETCH_IS_PARTIAL) ?
				     fetchargs->start_octet : oi->start_octet,
				   (fetchitems & FETCH_IS_PARTIAL) ?
				     fetchargs->octet_count : oi->octet_count);
	}
    }
    for (section = fetchargs->bodysections; section; section = section->next) {
	respbuf[0] = 0;
	if (sepchar == '(' && !started) {
	    /* we haven't output a fetch item yet, so start the response */
	    snprintf(respbuf, sizeof(respbuf), "* %u FETCH ", msgno);
	}
	snprintf(respbuf+strlen(respbuf), sizeof(respbuf)-strlen(respbuf),
		 "%cBODY[%s ", sepchar, section->name);

	oi = &section->octetinfo;

	if (!mailbox_cacherecord(mailbox, &record)) {
	    r = index_fetchsection(state, respbuf,
				   buf.s, buf.len,
				   section->name, cacheitem_base(&record, CACHE_SECTION),
				   record.size,
				   (fetchitems & FETCH_IS_PARTIAL) ?
				    fetchargs->start_octet : oi->start_octet,
				   (fetchitems & FETCH_IS_PARTIAL) ?
				    fetchargs->octet_count : oi->octet_count);
	    if (!r) sepchar = ' ';
	}
    }
    for (section = fetchargs->binsections; section; section = section->next) {
	respbuf[0] = 0;
	if (sepchar == '(' && !started) {
	    /* we haven't output a fetch item yet, so start the response */
	    snprintf(respbuf, sizeof(respbuf), "* %u FETCH ", msgno);
	}
	snprintf(respbuf+strlen(respbuf), sizeof(respbuf)-strlen(respbuf),
		 "%cBINARY[%s ", sepchar, section->name);

	if (!mailbox_cacherecord(mailbox, &record)) {
	    oi = &section->octetinfo;
	    r = index_fetchsection(state, respbuf,
				   buf.s, buf.len,
				   section->name, cacheitem_base(&record, CACHE_SECTION),
				   record.size,
				   (fetchitems & FETCH_IS_PARTIAL) ?
				    fetchargs->start_octet : oi->start_octet,
				   (fetchitems & FETCH_IS_PARTIAL) ?
				    fetchargs->octet_count : oi->octet_count);
	    if (!r) sepchar = ' ';
	}
    }
    for (section = fetchargs->sizesections; section; section = section->next) {
	respbuf[0] = 0;
	if (sepchar == '(' && !started) {
	    /* we haven't output a fetch item yet, so start the response */
	    snprintf(respbuf, sizeof(respbuf), "* %u FETCH ", msgno);
	}
	snprintf(respbuf+strlen(respbuf), sizeof(respbuf)-strlen(respbuf),
		 "%cBINARY.SIZE[%s ", sepchar, section->name);

        if (!mailbox_cacherecord(mailbox, &record)) {
	    r = index_fetchsection(state, respbuf,
				   buf.s, buf.len,
				   section->name, cacheitem_base(&record, CACHE_SECTION),
				   record.size,
				   fetchargs->start_octet, fetchargs->octet_count);
	    if (!r) sepchar = ' ';
	}
    }
    if (sepchar != '(') {
	/* finsh the response if we have one */
	prot_printf(state->out, ")\r\n");
    }
<<<<<<< HEAD
    if (msg_base)
	mailbox_unmap_message(mailbox, record.uid, &msg_base, &msg_size);
=======
    buf_free(&buf);
>>>>>>> c046ac02

    return r;
}

/*
 * Fetch the text data associated with an IMAP URL.
 *
 * If outsize is NULL, the data will be output as a literal (URLFETCH),
 * otherwise just the data will be output (CATENATE), and its size returned
 * in *outsize.
 *
 * This is an amalgamation of index_fetchreply(), index_fetchsection()
 * and index_fetchmsg().
 */
EXPORTED int index_urlfetch(struct index_state *state, uint32_t msgno,
		   unsigned params, const char *section,
		   unsigned long start_octet, unsigned long octet_count,
		   struct protstream *pout, unsigned long *outsize)
{
    /* dumbass eM_Client sends this:
     * A4 APPEND "INBOX.Junk Mail" () "14-Jul-2013 17:01:02 +0000"
     * CATENATE (URL "/INBOX/;uid=83118/;section=TEXT.MIME"
     * URL "/INBOX/;uid=83118/;section=TEXT")
     *
     * genius.  I can sort of see how TEXT.MIME kinda == "HEADER",
     * so there we go */
    static char text_mime[] = "HEADER";
    struct buf buf = BUF_INITIALIZER;
    const char *cacheitem;
    int fetchmime = 0, domain = DOMAIN_7BIT;
    const char *data;
    size_t size;
    int32_t skip = 0;
    int n, r = 0;
    char *decbuf = NULL;
    struct mailbox *mailbox = state->mailbox;
    struct index_record record;

    if (!strcasecmp(section, "TEXT.MIME"))
	section = text_mime;

    if (outsize) *outsize = 0;

    r = index_reload_record(state, msgno, &record);
    if (r) return r;

    r = mailbox_cacherecord(mailbox, &record);
    if (r) return r;

    /* Open the message file */
    if (mailbox_map_record(mailbox, &record, &buf))
	return IMAP_NO_MSGGONE;

    data = buf.s;
    size = buf.len;

    cacheitem = cacheitem_base(&record, CACHE_SECTION);

    /* Special-case BODY[] */
    if (!section || !*section) {
	/* whole message, no further parsing */
    }
    else {
	const char *p = ucase((char *) section);

	while (*p && *p != 'M') {
	    int num_parts = CACHE_ITEM_BIT32(cacheitem);

	    /* Generate the actual part number */
	    r = parseint32(p, &p, &skip);
	    if (*p == '.') p++;

	    /* Handle .0, .HEADER, and .TEXT */
	    if (r || skip == 0) {
		skip = 0;
		/* We don't have any digits, so its a string */
		switch (*p) {
		case 'H':
		    p += 6;
		    fetchmime++;  /* .HEADER maps internally to .0.MIME */
		    break;

		case 'T':
		    p += 4;
		    break;	  /* .TEXT maps internally to .0 */

		default:
		    fetchmime++;  /* .0 maps internally to .0.MIME */
		    break;
		}
	    }

	    /* section number too large */
	    if (skip >= num_parts) {
		r = IMAP_BADURL;
		goto done;
	    }

	    if (*p && *p != 'M') {
		/* We are NOT at the end of a part specification, so there's
		 * a subpart being requested.  Find the subpart in the tree. */

		/* Skip the headers for this part, along with the number of
		 * sub parts */
		cacheitem += num_parts * 5 * 4 + CACHE_ITEM_SIZE_SKIP;

		/* Skip to the correct part */
		while (--skip) {
		    if (CACHE_ITEM_BIT32(cacheitem) > 0) {
			/* Skip each part at this level */
			skip += CACHE_ITEM_BIT32(cacheitem)-1;
			cacheitem += CACHE_ITEM_BIT32(cacheitem) * 5 * 4;
		    }
		    cacheitem += CACHE_ITEM_SIZE_SKIP;
		}
	    }
	}

	if (*p == 'M') fetchmime++;

	cacheitem += skip * 5 * 4 + CACHE_ITEM_SIZE_SKIP +
	    (fetchmime ? 0 : 2 * 4);

	if (CACHE_ITEM_BIT32(cacheitem + CACHE_ITEM_SIZE_SKIP) == (bit32) -1) {
	    r = IMAP_BADURL;
	    goto done;
	}

	data += CACHE_ITEM_BIT32(cacheitem);
	size = CACHE_ITEM_BIT32(cacheitem + CACHE_ITEM_SIZE_SKIP);
    }

    /* Handle extended URLFETCH parameters */
    if (params & URLFETCH_BODYPARTSTRUCTURE) {
	prot_printf(pout, " (BODYPARTSTRUCTURE");
	/* XXX Calculate body part structure */
	prot_printf(pout, " NIL");
	prot_printf(pout, ")");
    }

    if (params & URLFETCH_BODY) {
	prot_printf(pout, " (BODY");
    }
    else if (params & URLFETCH_BINARY) {
	int encoding = CACHE_ITEM_BIT32(cacheitem + 2 * 4) & 0xff;

	prot_printf(pout, " (BINARY");

	data = charset_decode_mimebody(data, size, encoding,
				       &decbuf, &size);
	if (!data) {
	    /* failed to decode */
	    prot_printf(pout, " NIL)");
	    r = 0;
	    goto done;
	}
    }

    /* Handle PARTIAL request */
    n = octet_count ? octet_count : size;

    /* Sanity check the requested size */
    if (start_octet + n > size) n = size - start_octet;

    if (outsize) {
	/* Return size (CATENATE) */
	*outsize = n;
    } else {
	domain = data_domain(data + start_octet, n);

	if (domain == DOMAIN_BINARY) {
	    /* Write size of literal8 */
	    prot_printf(pout, " ~{%u}\r\n", n);
	} else {
	    /* Write size of literal */
	    prot_printf(pout, " {%u}\r\n", n);
	}
    }

    /* Non-text literal -- tell the protstream about it */
    if (domain != DOMAIN_7BIT) prot_data_boundary(pout);

    prot_write(pout, data + start_octet, n);

    /* End of non-text literal -- tell the protstream about it */
    if (domain != DOMAIN_7BIT) prot_data_boundary(pout);

    /* Complete extended URLFETCH response */
    if (params & (URLFETCH_BODY | URLFETCH_BINARY)) prot_printf(pout, ")");

    r = 0;

  done:
    /* Close the message file */
    buf_free(&buf);

    if (decbuf) free(decbuf);
    return r;
}

/*
 * Helper function to perform a STORE command for flags.
 */
static int index_storeflag(struct index_state *state,
			   struct index_modified_flags *modified_flags,
			   uint32_t msgno, struct index_record *record,
			   struct storeargs *storeargs)
{
    uint32_t old, new, keep;
    unsigned i;
    int dirty = 0;
    modseq_t oldmodseq;
    struct index_map *im = &state->map[msgno-1];
    int r;

    memset(modified_flags, 0, sizeof(struct index_modified_flags));

    oldmodseq = im->modseq;

    /* Change \Seen flag.  This gets done on the index first and will only be
       copied into the record later if internalseen is set */
    if (state->myrights & ACL_SETSEEN) {
	old = im->isseen ? 1 : 0;
	new = old;
	if (storeargs->operation == STORE_REPLACE_FLAGS)
	    new = storeargs->seen ? 1 : 0;
	else if (storeargs->seen)
	    new = (storeargs->operation == STORE_ADD_FLAGS) ? 1 : 0;

	if (new != old) {
	    state->numunseen += (old - new);
	    im->isseen = new;
	    state->seen_dirty = 1;
	    dirty++;
	}
    }

    keep = record->system_flags & FLAGS_INTERNAL;
    old = record->system_flags & FLAGS_SYSTEM;
    new = storeargs->system_flags & FLAGS_SYSTEM;

    /* all other updates happen directly to the record */
    if (storeargs->operation == STORE_REPLACE_FLAGS) {
	if (!(state->myrights & ACL_WRITE)) {
	    /* ACL_DELETE handled in index_store() */
	    if ((old & FLAG_DELETED) != (new & FLAG_DELETED)) {
		dirty++;
	        record->system_flags = (old & ~FLAG_DELETED) | (new & FLAG_DELETED);
	    }
	}
	else {
	    if (!(state->myrights & ACL_DELETEMSG)) {
		if ((old & ~FLAG_DELETED) != (new & ~FLAG_DELETED)) {
		    dirty++;
		    record->system_flags = (old & FLAG_DELETED) | (new & ~FLAG_DELETED);
		}
	    }
	    else {
		if (old != new) {
		    dirty++;
		    record->system_flags = new;
		}
	    }
	    for (i = 0; i < (MAX_USER_FLAGS/32); i++) {
		if (record->user_flags[i] != storeargs->user_flags[i]) {
		    uint32_t changed;
		    dirty++;

		    changed = ~record->user_flags[i] & storeargs->user_flags[i];
		    if (changed) {
			modified_flags->added_user_flags[i] = changed;
			modified_flags->added_flags++;
		    }

		    changed = record->user_flags[i] & ~storeargs->user_flags[i];
		    if (changed) {
			modified_flags->removed_user_flags[i] = changed;
			modified_flags->removed_flags++;
		    }
		    record->user_flags[i] = storeargs->user_flags[i];
		}
	    }
	}
    }
    else if (storeargs->operation == STORE_ADD_FLAGS) {
	uint32_t added;

	if (~old & new) {
	    dirty++;
	    record->system_flags = old | new;
	}
	for (i = 0; i < (MAX_USER_FLAGS/32); i++) {
	    added = ~record->user_flags[i] & storeargs->user_flags[i];
	    if (added) {
		dirty++;
		record->user_flags[i] |= storeargs->user_flags[i];

		modified_flags->added_user_flags[i] = added;
		modified_flags->added_flags++;
	    }
	}
    }
    else { /* STORE_REMOVE_FLAGS */
	uint32_t removed;

	if (old & new) {
	    dirty++;
	    record->system_flags &= ~storeargs->system_flags;
	}
	for (i = 0; i < (MAX_USER_FLAGS/32); i++) {
	    removed = record->user_flags[i] & storeargs->user_flags[i];
	    if (removed) {
		dirty++;
		record->user_flags[i] &= ~storeargs->user_flags[i];

		modified_flags->removed_user_flags[i] = removed;
		modified_flags->removed_flags++;
	    }
	}
    }

    /* rfc4551:
     * 3.8.  Additional Quality-of-Implementation Issues
     *
     * Server implementations should follow the following rule, which
     * applies to any successfully completed STORE/UID STORE (with and
     * without UNCHANGEDSINCE modifier), as well as to a FETCH command that
     * implicitly sets \Seen flag:
     *
     *    Adding the flag when it is already present or removing when it is
     *    not present SHOULD NOT change the mod-sequence.
     *
     * This will prevent spurious client synchronization requests.
     */
    if (!dirty) return 0;

    if (state->internalseen) {
	/* copy the seen flag from the index */
	if (im->isseen)
	    record->system_flags |= FLAG_SEEN;
	else
	    record->system_flags &= ~FLAG_SEEN;
    }
    /* add back the internal tracking flags */
    record->system_flags |= keep;

    modified_flags->added_system_flags = ~old & record->system_flags & FLAGS_SYSTEM;
    if (modified_flags->added_system_flags)
	modified_flags->added_flags++;
    modified_flags->removed_system_flags = old & ~record->system_flags & FLAGS_SYSTEM;
    if (modified_flags->removed_system_flags)
	modified_flags->removed_flags++;

    r = index_rewrite_record(state, msgno, record);
    if (r) return r;

    /* if it's silent and unchanged, update the seen value, but
     * not if qresync is enabled - RFC 4551 says that the MODSEQ
     * must always been told, and we prefer just to tell flags
     * as well in this case, it's simpler and not much more
     * bandwidth */
    if (!state->qresync && storeargs->silent && im->told_modseq == oldmodseq)
	im->told_modseq = im->modseq;

    return 0;
}

/*
 * Helper function to perform a STORE command for annotations
 */
static int index_store_annotation(struct index_state *state,
				  uint32_t msgno,
				  struct storeargs *storeargs)
{
    modseq_t oldmodseq;
    struct index_record record;
    annotate_state_t *astate = NULL;
    struct index_map *im = &state->map[msgno-1];
    int r;

    r = index_reload_record(state, msgno, &record);

    oldmodseq = record.modseq;

    r = mailbox_get_annotate_state(state->mailbox, record.uid, &astate);
    if (r) goto out;
    annotate_state_set_auth(astate, storeargs->isadmin,
			    storeargs->userid, storeargs->authstate);
    r = annotate_state_store(astate, storeargs->entryatts);
    if (r) goto out;

    /* It would be nice if the annotate layer told us whether it
     * actually made a change to the database, but it doesn't, so
     * we have to assume the message is dirty */

    r = index_rewrite_record(state, msgno, &record);
    if (r) goto out;

    /* if it's silent and unchanged, update the seen value */
    if (!state->qresync && storeargs->silent && im->told_modseq == oldmodseq)
	im->told_modseq = im->modseq;

out:
    return r;
}


static int _search_searchbuf(char *s, comp_pat *p, struct buf *b)
{
    if (!b->len)
	return 0;

    return charset_searchstring(s, p, b->s, b->len, charset_flags);
}

struct search_annot_rock {
    int result;
    const struct buf *match;
};

static int _search_annot_match(const struct buf *match,
			       const struct buf *value)
{
    /* These cases are not explicitly defined in RFC5257 */

    /* NIL matches NIL and nothing else */
    if (match->s == NULL)
	return (value->s == NULL);
    if (value->s == NULL)
	return 0;

    /* empty matches empty and nothing else */
    if (match->len == 0)
	return (value->len == 0);
    if (value->len == 0)
	return 0;

    /* RFC5257 seems to define a simple CONTAINS style search */
    return !!memmem(value->s, value->len,
		    match->s, match->len);
}

static void _search_annot_callback(const char *mboxname
				    __attribute__((unused)),
				   uint32_t uid
				    __attribute__((unused)),
				   const char *entry
				    __attribute__((unused)),
				   struct attvaluelist *attvalues,
				   void *rock)
{
    struct search_annot_rock *sarock = rock;
    struct attvaluelist *l;

    for (l = attvalues ; l ; l = l->next) {
	if (_search_annot_match(sarock->match, &l->value))
	    sarock->result = 1;
    }
}

static int _search_annotation(struct index_state *state,
			      uint32_t msgno,
			      struct searchannot *sa)
{
    strarray_t entries = STRARRAY_INITIALIZER;
    strarray_t attribs = STRARRAY_INITIALIZER;
    annotate_state_t *astate = NULL;
    struct search_annot_rock rock;
    int r;

    strarray_append(&entries, sa->entry);
    strarray_append(&attribs, sa->attrib);

    r = mailbox_get_annotate_state(state->mailbox,
			           state->map[msgno-1].uid,
				   &astate);
    if (r) goto out;
    annotate_state_set_auth(astate, sa->isadmin,
			    sa->userid, sa->auth_state);

    memset(&rock, 0, sizeof(rock));
    rock.match = &sa->value;

    r = annotate_state_fetch(astate,
			     &entries, &attribs,
			     _search_annot_callback, &rock,
			     0);
    if (r >= 0)
	r = rock.result;

out:
    strarray_fini(&entries);
    strarray_fini(&attribs);
    return r;
}

/*
 * Evaluate a searchargs structure on a msgno
 *
 * Note: buf argument must be 0 if msg is not mapped in.
 */
static int index_search_evaluate(struct index_state *state,
				 const struct searchargs *searchargs,
				 uint32_t msgno,
				 struct buf *buf)
{
    unsigned i;
    struct strlist *l, *h;
    struct searchsub *s;
    struct seqset *seq;
    struct index_map *im = &state->map[msgno-1];
    struct index_record record;
    struct searchannot *sa;
    struct buf localbuf = BUF_INITIALIZER;
    int retval = 0;

    if (index_reload_record(state, msgno, &record))
	goto zero;

    if (!buf) buf = &localbuf;

    if ((searchargs->flags & SEARCH_RECENT_SET) && !im->isrecent)
	goto zero;
    if ((searchargs->flags & SEARCH_RECENT_UNSET) && im->isrecent)
	goto zero;
    if ((searchargs->flags & SEARCH_SEEN_SET) && !im->isseen)
	goto zero;
    if ((searchargs->flags & SEARCH_SEEN_UNSET) && im->isseen)
	goto zero;

    if (searchargs->smaller && record.size >= searchargs->smaller)
	goto zero;
    if (searchargs->larger && record.size <= searchargs->larger)
	goto zero;

    if (searchargs->after && record.internaldate < searchargs->after)
	goto zero;
    if (searchargs->before && record.internaldate >= searchargs->before)
	goto zero;
    if (searchargs->sentafter && record.sentdate < searchargs->sentafter)
	goto zero;
    if (searchargs->sentbefore && record.sentdate >= searchargs->sentbefore)
	goto zero;

    if (searchargs->modseq && record.modseq < searchargs->modseq)
	goto zero;

    if (~record.system_flags & searchargs->system_flags_set)
	goto zero;
    if (record.system_flags & searchargs->system_flags_unset)
	goto zero;

    for (i = 0; i < (MAX_USER_FLAGS/32); i++) {
	if (~record.user_flags[i] & searchargs->user_flags_set[i])
	    goto zero;
	if (record.user_flags[i] & searchargs->user_flags_unset[i])
	    goto zero;
    }

    for (seq = searchargs->sequence; seq; seq = seq->nextseq) {
	if (!seqset_ismember(seq, msgno)) goto zero;
    }
    for (seq = searchargs->uidsequence; seq; seq = seq->nextseq) {
	if (!seqset_ismember(seq, record.uid)) goto zero;
    }

    if (searchargs->from || searchargs->to || searchargs->cc ||
	searchargs->bcc || searchargs->subject || searchargs->messageid) {

	if (mailbox_cacherecord(state->mailbox, &record))
	    goto zero;

	if (searchargs->messageid) {
	    char *tmpenv;
	    char *envtokens[NUMENVTOKENS];
	    char *msgid;
	    int msgidlen;

	    /* must be long enough to actually HAVE some contents */
	    if (cacheitem_size(&record, CACHE_ENVELOPE) <= 2)
		goto zero;

	    /* get msgid out of the envelope */

	    /* get a working copy; strip outer ()'s */
	    /* +1 -> skip the leading paren */
	    /* -2 -> don't include the size of the outer parens */
	    tmpenv = xstrndup(cacheitem_base(&record, CACHE_ENVELOPE) + 1,
			      cacheitem_size(&record, CACHE_ENVELOPE) - 2);
	    parse_cached_envelope(tmpenv, envtokens, VECTOR_SIZE(envtokens));

	    if (!envtokens[ENV_MSGID]) {
		/* free stuff */
		free(tmpenv);
		goto zero;
	    }

	    msgid = lcase(envtokens[ENV_MSGID]);
	    msgidlen = strlen(msgid);
	    for (l = searchargs->messageid; l; l = l->next) {
		if (!charset_searchstring(l->s, l->p, msgid, msgidlen, charset_flags))
		    break;
	    }

	    /* free stuff */
	    free(tmpenv);

	    if (l) goto zero;
	}

	for (l = searchargs->from; l; l = l->next) {
	    if (!_search_searchbuf(l->s, l->p, cacheitem_buf(&record, CACHE_FROM)))
		goto zero;
	}

	for (l = searchargs->to; l; l = l->next) {
	    if (!_search_searchbuf(l->s, l->p, cacheitem_buf(&record, CACHE_TO)))
		goto zero;
	}

	for (l = searchargs->cc; l; l = l->next) {
	    if (!_search_searchbuf(l->s, l->p, cacheitem_buf(&record, CACHE_CC)))
		goto zero;
	}

	for (l = searchargs->bcc; l; l = l->next) {
	    if (!_search_searchbuf(l->s, l->p, cacheitem_buf(&record, CACHE_BCC)))
		goto zero;
	}

	for (l = searchargs->subject; l; l = l->next) {
	    if ((cacheitem_size(&record, CACHE_SUBJECT) == 3 &&
		!strncmp(cacheitem_base(&record, CACHE_SUBJECT), "NIL", 3)) ||
		!_search_searchbuf(l->s, l->p, cacheitem_buf(&record, CACHE_SUBJECT)))
		goto zero;
	}
    }

    for (sa = searchargs->annotations ; sa ; sa = sa->next) {
	if (!_search_annotation(state, msgno, sa))
	    goto zero;
    }

    for (s = searchargs->sublist; s; s = s->next) {
	if (index_search_evaluate(state, s->sub1, msgno, buf)) {
	    if (!s->sub2) goto zero;
	}
	else {
	    if (s->sub2 &&
		!index_search_evaluate(state, s->sub2, msgno, buf))
	      goto zero;
	}
    }

    if (searchargs->body || searchargs->text ||
	searchargs->cache_atleast > record.cache_version) {
	if (!buf->len) { /* Map the message in if we haven't before */
	    if (mailbox_map_record(state->mailbox, &record, buf))
		goto zero;
	}

	h = searchargs->header_name;
	for (l = searchargs->header; l; (l = l->next), (h = h->next)) {
	    if (!index_searchheader(h->s, l->s, l->p, buf,
				    record.header_size)) goto zero;
	}

	if (mailbox_cacherecord(state->mailbox, &record))
	    goto zero;

	for (l = searchargs->body; l; l = l->next) {
	    if (!index_searchmsg(l->s, l->p, buf, 1,
				 cacheitem_base(&record, CACHE_SECTION))) goto zero;
	}
	for (l = searchargs->text; l; l = l->next) {
	    if (!index_searchmsg(l->s, l->p, buf, 0,
				 cacheitem_base(&record, CACHE_SECTION))) goto zero;
	}
    }
    else if (searchargs->header_name) {
	h = searchargs->header_name;
	for (l = searchargs->header; l; (l = l->next), (h = h->next)) {
	    if (!index_searchcacheheader(state, msgno, h->s, l->s, l->p))
		goto zero;
	}
    }

    retval = 1;

zero:
    /* unmap if we mapped it */
    buf_free(&localbuf);

    return retval;
}

/*
 * Search part of a message for a substring.
 * Keep this in sync with index_getsearchtextmsg!
 */
static int index_searchmsg(char *substr,
			   comp_pat *pat,
			   struct buf *buf,
			   int skipheader,
			   const char *cachestr)
{
    int partsleft = 1;
    int subparts;
    unsigned long start;
    int len, charset, encoding;
    char *p;

    /* Won't find anything in a truncated file */
    if (buf->len == 0) return 0;

    while (partsleft--) {
	subparts = CACHE_ITEM_BIT32(cachestr);
	cachestr += 4;
	if (subparts) {
	    partsleft += subparts-1;

	    if (skipheader) {
		skipheader = 0; /* Only skip top-level message header */
	    }
	    else {
		len = CACHE_ITEM_BIT32(cachestr + CACHE_ITEM_SIZE_SKIP);
		if (len > 0) {
		    p = index_readheader(buf->s, buf->len,
					 CACHE_ITEM_BIT32(cachestr),
					 len);
		    if (p) {
			if (charset_search_mimeheader(substr, pat, p, charset_flags))
			    return 1;
		    }
		}
	    }
	    cachestr += 5*4;

	    while (--subparts) {
		start = CACHE_ITEM_BIT32(cachestr+2*4);
		len = CACHE_ITEM_BIT32(cachestr+3*4);
		charset = CACHE_ITEM_BIT32(cachestr+4*4) >> 16;
		encoding = CACHE_ITEM_BIT32(cachestr+4*4) & 0xff;

		if (start < buf->len && len > 0 &&
		    charset >= 0 && charset < 0xffff) {
		    if (charset_searchfile(substr, pat,
					   buf->s + start,
					   len, charset, encoding, charset_flags)) return 1;
		}
		cachestr += 5*4;
	    }
	}
    }

    return 0;
}

/*
 * Search named header of a message for a substring
 */
static int index_searchheader(char *name,
			      char *substr,
			      comp_pat *pat,
			      struct buf *buf,
			      int size)
{
    char *p;
    strarray_t header = STRARRAY_INITIALIZER;

    strarray_append(&header, name);

    p = index_readheader(buf->s, buf->len, 0, size);
    index_pruneheader(p, &header, 0);
    strarray_fini(&header);

    if (!*p) return 0;		/* Header not present, fail */
    if (!*substr) return 1;	/* Only checking existence, succeed */

    return charset_search_mimeheader(substr, pat, strchr(p, ':') + 1, charset_flags);
}

/*
 * Search named cached header of a message for a substring
 */
static int index_searchcacheheader(struct index_state *state, uint32_t msgno,
				   char *name, char *substr, comp_pat *pat)
{
    strarray_t header = STRARRAY_INITIALIZER;
    static char *buf;
    static unsigned bufsize;
    unsigned size;
    int r;
    struct mailbox *mailbox = state->mailbox;
    struct index_record record;

    r = index_reload_record(state, msgno, &record);
    if (r) return 0;

    r = mailbox_cacherecord(mailbox, &record);
    if (r) return 0;

    size = cacheitem_size(&record, CACHE_HEADERS);
    if (!size) return 0;	/* No cached headers, fail */

    if (bufsize < size+2) {
	bufsize = size+100;
	buf = xrealloc(buf, bufsize);
    }

    /* Copy this item to the buffer */
    memcpy(buf, cacheitem_base(&record, CACHE_HEADERS), size);
    buf[size] = '\0';

    strarray_append(&header, name);
    index_pruneheader(buf, &header, 0);
    strarray_fini(&header);

    if (!*buf) return 0;	/* Header not present, fail */
    if (!*substr) return 1;	/* Only checking existence, succeed */

    return charset_search_mimeheader(substr, pat, strchr(buf, ':') + 1, charset_flags);
}


/* This code was cribbed from index_searchmsg. Instead of checking for matches,
   we call charset_extractfile to send the entire text out to 'receiver'.
   Keep this in sync with index_searchmsg! */
static void index_getsearchtextmsg(struct index_state *state,
				   struct index_record *record,
				   index_search_text_receiver_t receiver,
				   void *rock,
				   char const *cachestr)
{
    struct buf buf = BUF_INITIALIZER;
    int partsleft = 1;
    int subparts;
    unsigned long start;
    int len, charset, encoding;
    int partcount = 0;
    char *p, *q;
    struct mailbox *mailbox = state->mailbox;

<<<<<<< HEAD
    if (mailbox_map_message(mailbox, uid, &msgfile.base, &msgfile.size))
=======
    if (mailbox_map_record(mailbox, record, &buf))
>>>>>>> c046ac02
	return;

    /* Won't find anything in a truncated file */
    if (buf.len > 0) {
	while (partsleft--) {
	    subparts = CACHE_ITEM_BIT32(cachestr);
	    cachestr += 4;
	    if (subparts) {
		partsleft += subparts-1;

		partcount++;

		len = CACHE_ITEM_BIT32(cachestr+4);
		if (len > 0) {
		    p = index_readheader(buf.s, buf.len,
					 CACHE_ITEM_BIT32(cachestr),
					 len);
		    if (p) {
			/* push search normalised here */
			q = charset_decode_mimeheader(p, charset_flags);
			if (partcount == 1) {
			    receiver(record->uid, SEARCHINDEX_PART_HEADERS,
				     SEARCHINDEX_CMD_STUFFPART, q, strlen(q), rock);
			    receiver(record->uid, SEARCHINDEX_PART_BODY,
				     SEARCHINDEX_CMD_BEGINPART, NULL, 0, rock);
			} else {
			    receiver(record->uid, SEARCHINDEX_PART_BODY,
				 SEARCHINDEX_CMD_APPENDPART, q, strlen(q), rock);
			}
			free(q);
		    }
		}
		cachestr += 5*4;

		while (--subparts) {
		    start = CACHE_ITEM_BIT32(cachestr+2*4);
		    len = CACHE_ITEM_BIT32(cachestr+3*4);
		    charset = CACHE_ITEM_BIT32(cachestr+4*4) >> 16;
		    encoding = CACHE_ITEM_BIT32(cachestr+4*4) & 0xff;

		    if (start < buf.len && len > 0) {
		      charset_extractfile(receiver, rock, record->uid,
					  buf.s + start,
					  len, charset, encoding, charset_flags);
		    }
		    cachestr += 5*4;
		}
	    }
	}

	receiver(record->uid, SEARCHINDEX_PART_BODY,
		 SEARCHINDEX_CMD_ENDPART, NULL, 0, rock);
    }

    buf_free(&buf);
}

EXPORTED void index_getsearchtext_single(struct index_state *state, uint32_t msgno,
				index_search_text_receiver_t receiver,
				void *rock)
{
    struct mailbox *mailbox = state->mailbox;
    int utf8 = charset_lookupname("utf-8");
    struct index_record record;

    assert(utf8 >= 0);

    if (index_reload_record(state, msgno, &record))
	return;

    if (mailbox_cacherecord(mailbox, &record))
	return;

    index_getsearchtextmsg(state, &record, receiver, rock,
			   cacheitem_base(&record, CACHE_SECTION));

    charset_extractitem(receiver, rock, record.uid,
			cacheitem_base(&record, CACHE_FROM),
			cacheitem_size(&record, CACHE_FROM),
			utf8, ENCODING_NONE, charset_flags,
			SEARCHINDEX_PART_FROM,
			SEARCHINDEX_CMD_STUFFPART);

    charset_extractitem(receiver, rock, record.uid,
			cacheitem_base(&record, CACHE_TO),
			cacheitem_size(&record, CACHE_TO),
			utf8, ENCODING_NONE, charset_flags,
			SEARCHINDEX_PART_TO,
			SEARCHINDEX_CMD_STUFFPART);

    charset_extractitem(receiver, rock, record.uid,
			cacheitem_base(&record, CACHE_CC),
			cacheitem_size(&record, CACHE_CC),
			utf8, ENCODING_NONE, charset_flags,
			SEARCHINDEX_PART_CC,
			SEARCHINDEX_CMD_STUFFPART);

    charset_extractitem(receiver, rock, record.uid,
			cacheitem_base(&record, CACHE_BCC),
			cacheitem_size(&record, CACHE_BCC),
			utf8, ENCODING_NONE, charset_flags,
			SEARCHINDEX_PART_BCC,
			SEARCHINDEX_CMD_STUFFPART);

    charset_extractitem(receiver, rock, record.uid,
			cacheitem_base(&record, CACHE_SUBJECT),
			cacheitem_size(&record, CACHE_SUBJECT),
			utf8, ENCODING_NONE, charset_flags,
			SEARCHINDEX_PART_SUBJECT,
			SEARCHINDEX_CMD_STUFFPART);
}

/*
 * Helper function to set up arguments to append_copy()
 */
#define COPYARGSGROW 30
static int index_copysetup(struct index_state *state, uint32_t msgno,
			   struct copyargs *copyargs)
{
    int flag = 0;
    int userflag;
    bit32 flagmask = 0;
    int r;
    struct mailbox *mailbox = state->mailbox;
    struct index_map *im = &state->map[msgno-1];
    struct index_record record;

    r = index_reload_record(state, msgno, &record);
    if (r) return 0;

    r = mailbox_cacherecord(mailbox, &record);
    if (r) return r;

    if (copyargs->nummsg == copyargs->msgalloc) {
	copyargs->msgalloc += COPYARGSGROW;
	copyargs->copymsg = (struct copymsg *)
	  xrealloc((char *)copyargs->copymsg,
		   copyargs->msgalloc * sizeof(struct copymsg));
    }

    copyargs->copymsg[copyargs->nummsg].uid = record.uid;
    copyargs->copymsg[copyargs->nummsg].internaldate = record.internaldate;
    copyargs->copymsg[copyargs->nummsg].sentdate = record.sentdate;
    copyargs->copymsg[copyargs->nummsg].gmtime = record.gmtime;
    copyargs->copymsg[copyargs->nummsg].size = record.size;
    copyargs->copymsg[copyargs->nummsg].header_size = record.header_size;
    copyargs->copymsg[copyargs->nummsg].content_lines = record.content_lines;
    copyargs->copymsg[copyargs->nummsg].cache_version = record.cache_version;
    copyargs->copymsg[copyargs->nummsg].cache_crc = record.cache_crc;
    copyargs->copymsg[copyargs->nummsg].crec = record.crec;

    message_guid_copy(&copyargs->copymsg[copyargs->nummsg].guid,
		      &record.guid);

    copyargs->copymsg[copyargs->nummsg].system_flags = record.system_flags;
    for (userflag = 0; userflag < MAX_USER_FLAGS; userflag++) {
	if ((userflag & 31) == 0) {
	    flagmask = record.user_flags[userflag/32];
	}
	if (mailbox->flagname[userflag] && (flagmask & (1<<(userflag&31)))) {
	    copyargs->copymsg[copyargs->nummsg].flag[flag++] =
		mailbox->flagname[userflag];
	}
    }
    copyargs->copymsg[copyargs->nummsg].flag[flag] = 0;

    /* grab seen from our state - it's different for different users */
    copyargs->copymsg[copyargs->nummsg].seen = im->isseen;

    copyargs->nummsg++;

    return 0;
}

/*
 * Creates a list of msgdata.
 *
 * We fill these structs with the processed info that will be needed
 * by the specified sort criteria.
 */
static MsgData *index_msgdata_load(struct index_state *state,
				   unsigned *msgno_list, int n,
				   const struct sortcrit *sortcrit)
{
    MsgData *md, *cur;
    int i, j;
    char *tmpenv;
    char *envtokens[NUMENVTOKENS];
    int did_cache, did_env, did_conv;
    int label;
    struct mailbox *mailbox = state->mailbox;
    struct index_record record;

    if (!n) return NULL;

    /* create an array of MsgData to use as nodes of linked list */
    md = (MsgData *) xzmalloc(n * sizeof(MsgData));

    for (i = 0, cur = md; i < n; i++, cur = cur->next) {
	/* set pointer to next node */
	cur->next = (i+1 < n ? cur+1 : NULL);

	/* set msgno */
	cur->msgno = msgno_list[i];

	if (index_reload_record(state, cur->msgno, &record))
	    continue;

	cur->uid = record.uid;

	/* useful for convupdates */
	cur->modseq = record.modseq;

	did_cache = did_env = did_conv = 0;
	tmpenv = NULL;

	for (j = 0; sortcrit[j].key; j++) {
	    label = sortcrit[j].key;

	    if ((label == SORT_CC || label == SORT_DATE ||
		 label == SORT_FROM || label == SORT_SUBJECT ||
		 label == SORT_TO || label == LOAD_IDS ||
		 label == SORT_DISPLAYFROM || label == SORT_DISPLAYTO) &&
		!did_cache) {

		/* fetch cached info */
		if (mailbox_cacherecord(mailbox, &record))
		    continue; /* can't do this with a broken cache */

		did_cache++;
	    }

	    if ((label == LOAD_IDS) && !did_env) {
		/* no point if we don't have enough data */
		if (cacheitem_size(&record, CACHE_ENVELOPE) <= 2)
		    continue;

		/* make a working copy of envelope -- strip outer ()'s */
		/* +1 -> skip the leading paren */
		/* -2 -> don't include the size of the outer parens */
		tmpenv = xstrndup(cacheitem_base(&record, CACHE_ENVELOPE) + 1,
				  cacheitem_size(&record, CACHE_ENVELOPE) - 2);

		/* parse envelope into tokens */
		parse_cached_envelope(tmpenv, envtokens,
				      VECTOR_SIZE(envtokens));

		did_env++;
	    }

	    switch (label) {
	    case SORT_CC:
		cur->cc = get_localpart_addr(cacheitem_base(&record, CACHE_CC));
		break;
	    case SORT_DATE:
		cur->date = record.gmtime;
		/* fall through */
	    case SORT_ARRIVAL:
		cur->internaldate = record.internaldate;
		break;
	    case SORT_FROM:
		cur->from = get_localpart_addr(cacheitem_base(&record, CACHE_FROM));
		break;
	    case SORT_MODSEQ:
		/* already copied above */
		break;
	    case SORT_SIZE:
		cur->size = record.size;
		break;
	    case SORT_SUBJECT:
		cur->xsubj = index_extract_subject(cacheitem_base(&record, CACHE_SUBJECT),
						   cacheitem_size(&record, CACHE_SUBJECT),
						   &cur->is_refwd);
		cur->xsubj_hash = strhash(cur->xsubj);
		break;
	    case SORT_TO:
		cur->to = get_localpart_addr(cacheitem_base(&record, CACHE_TO));
		break;
 	    case SORT_ANNOTATION: {
		struct buf value = BUF_INITIALIZER;

		annotatemore_msg_lookup(state->mboxname,
					record.uid,
					sortcrit[j].args.annot.entry,
					sortcrit[j].args.annot.userid,
					&value);

		/* buf_release() never returns NULL, so if the lookup
		 * fails for any reason we just get an empty string here */
		strarray_appendm(&cur->annot, buf_release(&value));
 		break;
	    }
	    case LOAD_IDS:
		index_get_ids(cur, envtokens, cacheitem_base(&record, CACHE_HEADERS),
					      cacheitem_size(&record, CACHE_HEADERS));
		break;
	    case SORT_DISPLAYFROM:
		cur->displayfrom = get_displayname(
				   cacheitem_base(&record, CACHE_FROM));
		break;
	    case SORT_DISPLAYTO:
		cur->displayto = get_displayname(
				 cacheitem_base(&record, CACHE_TO));
		break;
	    }
	}

	free(tmpenv);
    }

    return md;
}

static char *get_localpart_addr(const char *header)
{
    struct address *addr = NULL;
    char *ret = NULL;

    parseaddr_list(header, &addr);
    if (!addr) return NULL;

    if (addr->mailbox)
	ret = xstrdup(addr->mailbox);

    parseaddr_free(addr);

    return ret;
}

/*
 * Get the 'display-name' of an address from a header
 */
static char *get_displayname(const char *header)
{
    struct address *addr = NULL;
    char *ret = NULL;
    char *p;

    parseaddr_list(header, &addr);
    if (!addr) return NULL;

    if (addr->name && addr->name[0]) {
	/* pure RFC5255 compatible "searchform" conversion */
	ret = charset_utf8_to_searchform(addr->name, /*flags*/0);
    }
    else if (addr->domain && addr->mailbox) {
	ret = strconcat(addr->mailbox, "@", addr->domain, (char *)NULL);
	/* gotta uppercase mailbox/domain */
	for (p = ret; *p; p++)
	    *p = toupper(*p);
    }
    else if (addr->mailbox) {
	ret = xstrdup(addr->mailbox);
	/* gotta uppercase mailbox/domain */
	for (p = ret; *p; p++)
	    *p = toupper(*p);
    }

    parseaddr_free(addr);

    return ret;
}

/*
 * Extract base subject from subject header
 *
 * This is a wrapper around _index_extract_subject() which preps the
 * subj NSTRING and checks for Netscape "[Fwd: ]".
 */
static char *index_extract_subject(const char *subj, size_t len, int *is_refwd)
{
    char *rawbuf, *buf, *s, *base;

    /* parse the subj NSTRING and make a working copy */
    if (!strcmp(subj, "NIL")) {		       	/* NIL? */
	return xstrdup("");			/* yes, return empty */
    } else if (*subj == '"') {			/* quoted? */
	rawbuf = xstrndup(subj + 1, len - 2);	/* yes, strip quotes */
    } else {
	s = strchr(subj, '}') + 3;		/* literal, skip { }\r\n */
	rawbuf = xstrndup(s, len - (s - subj));
    }

    buf = charset_parse_mimeheader(rawbuf);
    free(rawbuf);

    for (s = buf;;) {
	base = _index_extract_subject(s, is_refwd);

	/* If we have a Netscape "[Fwd: ...]", extract the contents */
	if (!strncasecmp(base, "[fwd:", 5) &&
	    base[strlen(base) - 1]  == ']') {

	    /* inc refwd counter */
	    *is_refwd += 1;

	    /* trim "]" */
	    base[strlen(base) - 1] = '\0';

	    /* trim "[fwd:" */
	    s = base + 5;
	}
	else /* otherwise, we're done */
	    break;
    }

    base = xstrdup(base);

    free(buf);

    for (s = base; *s; s++) {
	*s = toupper(*s);
    }

    return base;
}

/*
 * Guts of subject extraction.
 *
 * Takes a subject string and returns a pointer to the base.
 */
static char *_index_extract_subject(char *s, int *is_refwd)
{
    char *base, *x;

    /* trim trailer
     *
     * start at the end of the string and work towards the front,
     * resetting the end of the string as we go.
     */
    for (x = s + strlen(s) - 1; x >= s;) {
	if (Uisspace(*x)) {                             /* whitespace? */
	    *x = '\0';					/* yes, trim it */
	    x--;					/* skip past it */
	}
	else if (x - s >= 4 &&
		 !strncasecmp(x-4, "(fwd)", 5)) {	/* "(fwd)"? */
	    *(x-4) = '\0';				/* yes, trim it */
	    x -= 5;					/* skip past it */
	    *is_refwd += 1;				/* inc refwd counter */
	}
	else
	    break;					/* we're done */
    }

    /* trim leader
     *
     * start at the head of the string and work towards the end,
     * skipping over stuff we don't care about.
     */
    for (base = s; base;) {
	if (Uisspace(*base)) base++;			/* whitespace? */

	/* possible refwd */
	else if ((!strncasecmp(base, "re", 2) &&	/* "re"? */
		  (x = base + 2)) ||			/* yes, skip past it */
		 (!strncasecmp(base, "fwd", 3) &&	/* "fwd"? */
		  (x = base + 3)) ||			/* yes, skip past it */
		 (!strncasecmp(base, "fw", 2) &&	/* "fw"? */
		  (x = base + 2))) {			/* yes, skip past it */
	    int count = 0;				/* init counter */

	    while (Uisspace(*x)) x++;			/* skip whitespace */

	    if (*x == '[') {				/* start of blob? */
		for (x++; x;) {				/* yes, get count */
		    if (!*x) {				/* end of subj, quit */
			x = NULL;
			break;
		    }
		    else if (*x == ']') {		/* end of blob, done */
			break;
					/* if we have a digit, and we're still
					   counting, keep building the count */
		    } else if (cyrus_isdigit((int) *x) && count != -1) {
			count = count * 10 + *x - '0';
			if (count < 0) {                /* overflow */
			    count = -1; /* abort counting */
			}
		    } else {				/* no digit, */
			count = -1;			/*  abort counting */
		    }
		    x++;
		}

		if (x)					/* end of blob? */
		    x++;				/* yes, skip past it */
		else
		    break;				/* no, we're done */
	    }

	    while (Uisspace(*x)) x++;                   /* skip whitespace */

	    if (*x == ':') {				/* ending colon? */
		base = x + 1;				/* yes, skip past it */
		*is_refwd += (count > 0 ? count : 1);	/* inc refwd counter
							   by count or 1 */
	    }
	    else
		break;					/* no, we're done */
	}

#if 0 /* do nested blobs - wait for decision on this */
	else if (*base == '[') {			/* start of blob? */
	    int count = 1;				/* yes, */
	    x = base + 1;				/*  find end of blob */
	    while (count) {				/* find matching ']' */
		if (!*x) {				/* end of subj, quit */
		    x = NULL;
		    break;
		}
		else if (*x == '[')			/* new open */
		    count++;				/* inc counter */
		else if (*x == ']')			/* close */
		    count--;				/* dec counter */
		x++;
	    }

	    if (!x)					/* blob didn't close */
		break;					/*  so quit */

	    else if (*x)				/* end of subj? */
		base = x;				/* no, skip blob */
#else
	else if (*base == '[' &&			/* start of blob? */
		 (x = strpbrk(base+1, "[]")) &&		/* yes, end of blob */
		 *x == ']') {				/*  (w/o nesting)? */

	    if (*(x+1))					/* yes, end of subj? */
		base = x + 1;				/* no, skip blob */
#endif
	    else
		break;					/* yes, return blob */
	}
	else
	    break;					/* we're done */
    }

    return base;
}

/* Get message-id, and references/in-reply-to */

void index_get_ids(MsgData *msgdata, char *envtokens[], const char *headers,
		   unsigned size)
{
    static struct buf buf;
    strarray_t refhdr = STRARRAY_INITIALIZER;
    char *refstr, *ref, *in_reply_to;

    buf_reset(&buf);

    /* get msgid */
    msgdata->msgid = find_msgid(envtokens[ENV_MSGID], NULL);
     /* if we don't have one, create one */
    if (!msgdata->msgid) {
	buf_printf(&buf, "<Empty-ID: %u>", msgdata->msgno);
	msgdata->msgid = xstrdup(buf.s);
	buf_reset(&buf);
    }

    /* Copy headers to the buffer */
    buf_appendmap(&buf, headers, size);
    buf_cstring(&buf);

    /* grab the References header */
    strarray_append(&refhdr, "references");
    index_pruneheader(buf.s, &refhdr, 0);
    strarray_fini(&refhdr);

    if (buf.s) {
	/* allocate some space for refs */
	/* find references */
	refstr = buf.s;
	massage_header(refstr);
	while ((ref = find_msgid(refstr, &refstr)) != NULL)
	    strarray_appendm(&msgdata->ref, ref);
    }

    /* if we have no references, try in-reply-to */
    if (!msgdata->ref.count) {
	/* get in-reply-to id */
	in_reply_to = find_msgid(envtokens[ENV_INREPLYTO], NULL);
	/* if we have an in-reply-to id, make it the ref */
	if (in_reply_to)
	    strarray_appendm(&msgdata->ref, in_reply_to);
    }
}

/*
 * Getnext function for sorting message lists.
 */
static void *index_sort_getnext(MsgData *node)
{
    return node->next;
}

/*
 * Setnext function for sorting message lists.
 */
static void index_sort_setnext(MsgData *node, MsgData *next)
{
    node->next = next;
}

/*
 * Function for comparing two integers.
 */
static int numcmp(modseq_t n1, modseq_t n2)
{
    return ((n1 < n2) ? -1 : (n1 > n2) ? 1 : 0);
}

/*
 * Comparison function for sorting message lists.
 */
static int index_sort_compare(MsgData *md1, MsgData *md2,
			      const struct sortcrit *sortcrit)
{
    int reverse, ret = 0, i = 0, ann = 0;

    do {
	/* determine sort order from reverse flag bit */
	reverse = sortcrit[i].flags & SORT_REVERSE;

	switch (sortcrit[i].key) {
	case SORT_SEQUENCE:
	    ret = numcmp(md1->msgno, md2->msgno);
	    break;
	case SORT_ARRIVAL:
	    ret = numcmp(md1->internaldate, md2->internaldate);
	    break;
	case SORT_CC:
	    ret = strcmpsafe(md1->cc, md2->cc);
	    break;
	case SORT_DATE: {
	    time_t d1 = md1->date ? md1->date : md1->internaldate;
	    time_t d2 = md2->date ? md2->date : md2->internaldate;
	    ret = numcmp(d1, d2);
	    break;
	}
	case SORT_FROM:
	    ret = strcmpsafe(md1->from, md2->from);
	    break;
	case SORT_SIZE:
	    ret = numcmp(md1->size, md2->size);
	    break;
	case SORT_SUBJECT:
	    ret = strcmpsafe(md1->xsubj, md2->xsubj);
	    break;
	case SORT_TO:
	    ret = strcmpsafe(md1->to, md2->to);
	    break;
	case SORT_ANNOTATION:
	    ret = strcmpsafe(md1->annot.data[ann], md2->annot.data[ann]);
	    ann++;
	    break;
	case SORT_MODSEQ:
	    ret = numcmp(md1->modseq, md2->modseq);
	    break;
	case SORT_DISPLAYFROM:
	    ret = strcmpsafe(md1->displayfrom, md2->displayfrom);
	    break;
	case SORT_DISPLAYTO:
	    ret = strcmpsafe(md1->displayto, md2->displayto);
	    break;
	case SORT_UID:
	    ret = numcmp(md1->uid, md2->uid);
	    break;
	}
    } while (!ret && sortcrit[i++].key != SORT_SEQUENCE);

    return (reverse ? -ret : ret);
}

/*
 * Free a msgdata node.
 */
static void index_msgdata_free(MsgData *md)
{
#define FREE(x)	if (x) free(x)
    if (!md)
	return;
    FREE(md->cc);
    FREE(md->from);
    FREE(md->to);
    FREE(md->displayfrom);
    FREE(md->displayto);
    FREE(md->xsubj);
    FREE(md->msgid);
    strarray_fini(&md->ref);
    strarray_fini(&md->annot);
}

/*
 * Getnext function for sorting thread lists.
 */
static void *index_thread_getnext(Thread *thread)
{
    return thread->next;
}

/*
 * Setnext function for sorting thread lists.
 */
static void index_thread_setnext(Thread *thread, Thread *next)
{
    thread->next = next;
}

/*
 * Comparison function for sorting threads.
 */
static int index_thread_compare(Thread *t1, Thread *t2,
				const struct sortcrit *call_data)
{
    MsgData *md1, *md2;

    /* if the container is empty, use the first child's container */
    md1 = t1->msgdata ? t1->msgdata : t1->child->msgdata;
    md2 = t2->msgdata ? t2->msgdata : t2->child->msgdata;
    return index_sort_compare(md1, md2, call_data);
}

/*
 * Sort a list of threads.
 */
static void index_thread_sort(Thread *root,
			      const struct sortcrit *sortcrit)
{
    Thread *child;

    /* sort the grandchildren */
    child = root->child;
    while (child) {
	/* if the child has children, sort them */
	if (child->child)
	    index_thread_sort(child, sortcrit);
	child = child->next;
    }

    /* sort the children */
    root->child = lsort(root->child,
			(void * (*)(void*)) index_thread_getnext,
			(void (*)(void*,void*)) index_thread_setnext,
			(int (*)(void*,void*,void*)) index_thread_compare,
			(void *)sortcrit);
}

/*
 * Thread a list of messages using the ORDEREDSUBJECT algorithm.
 */
static void index_thread_orderedsubj(struct index_state *state,
				     unsigned *msgno_list, int nmsg,
				     int usinguid)
{
    MsgData *msgdata, *freeme;
    static const struct sortcrit sortcrit[] =
				 {{ SORT_SUBJECT,  0, {{NULL, NULL}} },
				  { SORT_DATE,     0, {{NULL, NULL}} },
				  { SORT_SEQUENCE, 0, {{NULL, NULL}} }};
    unsigned psubj_hash = 0;
    char *psubj;
    Thread *head, *newnode, *cur, *parent, *last;

    /* Create/load the msgdata array */
    freeme = msgdata = index_msgdata_load(state, msgno_list, nmsg, sortcrit);

    /* Sort messages by subject and date */
    msgdata = lsort(msgdata,
		    (void * (*)(void*)) index_sort_getnext,
		    (void (*)(void*,void*)) index_sort_setnext,
		    (int (*)(void*,void*,void*)) index_sort_compare,
		    (void *)sortcrit);

    /* create an array of Thread to use as nodes of thread tree
     *
     * we will be building threads under a dummy head,
     * so we need (nmsg + 1) nodes
     */
    head = (Thread *) xzmalloc((nmsg + 1) * sizeof(Thread));

    newnode = head + 1;	/* set next newnode to the second
			   one in the array (skip the head) */
    parent = head;	/* parent is the head node */
    psubj = NULL;	/* no previous subject */
    cur = NULL;		/* no current thread */
    last = NULL;	/* no last child */

    while (msgdata) {
	newnode->msgdata = msgdata;

	/* if no previous subj, or
	   current subj = prev subj (subjs have same hash, and
	   the strings are equal), then add message to current thread */
	if (!psubj ||
	    (msgdata->xsubj_hash == psubj_hash &&
	     !strcmp(msgdata->xsubj, psubj))) {
	    /* if no children, create first child */
	    if (!parent->child) {
		last = parent->child = newnode;
		if (!cur)		/* first thread */
		    parent = cur = parent->child;
	    }
	    /* otherwise, add to siblings */
	    else {
		last->next = newnode;
		last = last->next;
	    }
	}
	/* otherwise, create a new thread */
	else {
	    cur->next = newnode;	/* create and start a new thread */
	    parent = cur = cur->next;	/* now work with the new thread */
	}

	psubj_hash = msgdata->xsubj_hash;
	psubj = msgdata->xsubj;
	msgdata = msgdata->next;
	newnode++;
    }

    /* Sort threads by date */
    index_thread_sort(head, sortcrit+1);

    /* Output the threaded messages */
    index_thread_print(state, head, usinguid);

    /* free the thread array */
    free(head);

    /* free the msgdata array */
    free(freeme);
}

/*
 * Guts of thread printing.  Recurses over children when necessary.
 *
 * Frees contents of msgdata as a side effect.
 */
static void _index_thread_print(struct index_state *state,
				Thread *thread, int usinguid)
{
    Thread *child;

    /* for each thread... */
    while (thread) {
	/* start the thread */
	prot_printf(state->out, "(");

	/* if we have a message, print its identifier
	 * (do nothing for empty containers)
	 */
	if (thread->msgdata) {
	    prot_printf(state->out, "%u",
			usinguid ? thread->msgdata->uid :
			thread->msgdata->msgno);

	    /* if we have a child, print the parent-child separator */
	    if (thread->child) prot_printf(state->out, " ");

	    /* free contents of the current node */
	    index_msgdata_free(thread->msgdata);
	}

	/* for each child, grandchild, etc... */
	child = thread->child;
	while (child) {
	    /* if the child has siblings, print new branch and break */
	    if (child->next) {
		_index_thread_print(state, child, usinguid);
		break;
	    }
	    /* otherwise print the only child */
	    else {
		prot_printf(state->out, "%u",
			    usinguid ? child->msgdata->uid :
			    child->msgdata->msgno);

		/* if we have a child, print the parent-child separator */
		if (child->child) prot_printf(state->out, " ");

		/* free contents of the child node */
		index_msgdata_free(child->msgdata);

		child = child->child;
	    }
	}

	/* end the thread */
	prot_printf(state->out, ")");

	thread = thread->next;
    }
}

/*
 * Print a list of threads.
 *
 * This is a wrapper around _index_thread_print() which simply prints the
 * start and end of the untagged thread response.
 */
static void index_thread_print(struct index_state *state,
			       Thread *thread, int usinguid)
{
    prot_printf(state->out, "* THREAD");

    if (thread) {
	prot_printf(state->out, " ");
	_index_thread_print(state, thread->child, usinguid);
    }
}

/*
 * Find threading algorithm for given arg.
 * Returns index into thread_algs[], or -1 if not found.
 */
EXPORTED int find_thread_algorithm(char *arg)
{
    int alg;

    ucase(arg);
    for (alg = 0; thread_algs[alg].alg_name; alg++) {
	if (!strcmp(arg, thread_algs[alg].alg_name))
	    return alg;
    }
    return -1;
}

/*
 * The following code is an interpretation of JWZ's description
 * and pseudo-code in http://www.jwz.org/doc/threading.html.
 *
 * It has been modified to match the THREAD=REFERENCES algorithm.
 */

/*
 * Determines if child is a descendent of parent.
 *
 * Returns 1 if yes, 0 otherwise.
 */
static int thread_is_descendent(Thread *parent, Thread *child)
{
    Thread *kid;

    /* self */
    if (parent == child)
	return 1;

    /* search each child's decendents */
    for (kid = parent->child; kid; kid = kid->next) {
	if (thread_is_descendent(kid, child))
	    return 1;
    }
    return 0;
}

/*
 * Links child into parent's children.
 */
static void thread_adopt_child(Thread *parent, Thread *child)
{
    child->parent = parent;
    child->next = parent->child;
    parent->child = child;
}

/*
 * Unlinks child from it's parent's children.
 */
static void thread_orphan_child(Thread *child)
{
    Thread *prev, *cur;

    /* sanity check -- make sure child is actually a child of parent */
    for (prev = NULL, cur = child->parent->child;
	 cur != child && cur != NULL; prev = cur, cur = cur->next);

    if (!cur) {
	/* uh oh!  couldn't find the child in it's parent's children
	 * we should probably return NO to thread command
	 */
	return;
    }

    /* unlink child */
    if (!prev)	/* first child */
	child->parent->child = child->next;
    else
	prev->next = child->next;
    child->parent = child->next = NULL;
}

/*
 * Link messages together using message-id and references.
 */
static void ref_link_messages(MsgData *msgdata, Thread **newnode,
		       struct hash_table *id_table)
{
    Thread *cur, *parent, *ref;
    int dup_count = 0;
    char buf[100];
    int i;

    /* for each message... */
    while (msgdata) {
	/* fill the containers with msgdata
	 *
	 * if we already have a container, use it
	 */
	if ((cur = (Thread *) hash_lookup(msgdata->msgid, id_table))) {
	    /* If this container is not empty, then we have a duplicate
	     * Message-ID.  Make this one unique so that we don't stomp
	     * on the old one.
	     */
	    if (cur->msgdata) {
		snprintf(buf, sizeof(buf), "-dup%d", dup_count++);
		msgdata->msgid =
		    (char *) xrealloc(msgdata->msgid,
				      strlen(msgdata->msgid) + strlen(buf) + 1);
		(void) strcat(msgdata->msgid, buf);
		/* clear cur so that we create a new container */
		cur = NULL;
	    }
	    else
		cur->msgdata = msgdata;
	}

	/* otherwise, make and index a new container */
	if (!cur) {
	    cur = *newnode;
	    cur->msgdata = msgdata;
	    hash_insert(msgdata->msgid, cur, id_table);
	    (*newnode)++;
	}

	/* Step 1.A */
	for (i = 0, parent = NULL; i < msgdata->ref.count; i++) {
	    /* if we don't already have a container for the reference,
	     * make and index a new (empty) container
	     */
	    if (!(ref = (Thread *) hash_lookup(msgdata->ref.data[i], id_table))) {
		ref = *newnode;
		hash_insert(msgdata->ref.data[i], ref, id_table);
		(*newnode)++;
	    }

	    /* link the references together as parent-child iff:
	     * - we won't change existing links, AND
	     * - we won't create a loop
	     */
	    if (!ref->parent &&
		parent && !thread_is_descendent(ref, parent)) {
		thread_adopt_child(parent, ref);
	    }

	    parent = ref;
	}

	/* Step 1.B
	 *
	 * if we have a parent already, it is probably bogus (the result
	 * of a truncated references field), so unlink from it because
	 * we now have the actual parent
	 */
	if (cur->parent) thread_orphan_child(cur);

	/* make the last reference the parent of our message iff:
	 * - we won't create a loop
	 */
	if (parent && !thread_is_descendent(cur, parent))
	    thread_adopt_child(parent, cur);

	msgdata = msgdata->next;
    }
}

/*
 * Gather orphan messages under the root node.
 */
static void ref_gather_orphans(const char *key __attribute__((unused)),
			       void *data, void *rock)
{
    Thread *node = (Thread *)data;
    struct rootset *rootset = (struct rootset *)rock;

    /* we only care about nodes without parents */
    if (!node->parent) {
	if (node->next) {
	    /* uh oh!  a node without a parent should not have a sibling
	     * we should probably return NO to thread command
	     */
	    return;
	}

	/* add this node to root's children */
	node->next = rootset->root->child;
	rootset->root->child = node;
	rootset->nroot++;
    }
}

/*
 * Prune tree of empty containers.
 */
static void ref_prune_tree(Thread *parent)
{
    Thread *cur, *prev, *next, *child;

    for (prev = NULL, cur = parent->child, next = cur->next;
	 cur;
	 prev = cur, cur = next, next = (cur ? cur->next : NULL)) {

retry:
	/* if we have an empty container with no children, delete it */
	if (!cur->msgdata && !cur->child) {
	    if (!prev)	/* first child */
		parent->child = cur->next;
	    else
		prev->next = cur->next;

	    /* we just removed cur from our list,
	     * so we need to keep the same prev for the next pass
	     */
	    cur = prev;
	}

	/* if we have an empty container with children, AND
	 * we're not at the root OR we only have one child,
	 * then remove the container but promote its children to this level
	 * (splice them into the current child list)
	 */
	else if (!cur->msgdata && cur->child &&
		 (cur->parent || !cur->child->next)) {
	    /* move cur's children into cur's place (start the splice) */
	    if (!prev)	/* first child */
		parent->child = cur->child;
	    else
		prev->next = cur->child;

	    /* make cur's parent the new parent of cur's children
	     * (they're moving in with grandma!)
	     */
	    child = cur->child;
	    do {
		child->parent = cur->parent;
	    } while (child->next && (child = child->next));

	    /* make the cur's last child point to cur's next sibling
	     * (finish the splice)
	     */
	    child->next = cur->next;

	    /* we just replaced cur with it's children
	     * so make it's first child the next node to process
	     */
	    next = cur->child;

	    /* make cur childless and siblingless */
	    cur->child = cur->next = NULL;

	    /* we just removed cur from our list,
	     * so we need to keep the same prev for the next pass
	     */
	    cur = prev;
	}

	/* if we have a message with children, prune it's children */
	else if (cur->child) {
	    ref_prune_tree(cur);
	    if (!cur->msgdata && !cur->child) {
		/* Did we end up with a completely empty node here?
		 * Go back and prune it too.  See Bug 3784.  */
		goto retry;
	    }
	}
    }
}

/*
 * Sort the messages in the root set by date.
 */
static void ref_sort_root(Thread *root)
{
    Thread *cur;
    static const struct sortcrit sortcrit[] =
				 {{ SORT_DATE,     0, {{NULL, NULL}} },
				  { SORT_SEQUENCE, 0, {{NULL, NULL}} }};

    cur = root->child;
    while (cur) {
	/* if the message is a dummy, sort its children */
	if (!cur->msgdata) {
	    cur->child = lsort(cur->child,
			       (void * (*)(void*)) index_thread_getnext,
			       (void (*)(void*,void*)) index_thread_setnext,
			       (int (*)(void*,void*,void*)) index_thread_compare,
			       (void *)sortcrit);
	}
	cur = cur->next;
    }

    /* sort the root set */
    root->child = lsort(root->child,
			(void * (*)(void*)) index_thread_getnext,
			(void (*)(void*,void*)) index_thread_setnext,
			(int (*)(void*,void*,void*)) index_thread_compare,
			(void *)sortcrit);
}

/*
 * Group threads with same subject.
 */
static void ref_group_subjects(Thread *root, unsigned nroot, Thread **newnode)
{
    Thread *cur, *old, *prev, *next, *child;
    struct hash_table subj_table;
    char *subj;

    /* Step 5.A: create a subj_table with one bucket for every possible
     * subject in the root set
     */
    construct_hash_table(&subj_table, nroot, 1);

    /* Step 5.B: populate the table with a container for each subject
     * at the root
     */
    for (cur = root->child; cur; cur = cur->next) {
	/* Step 5.B.i: find subject of the thread
	 *
	 * if the container is not empty, use it's subject
	 */
	if (cur->msgdata)
	    subj = cur->msgdata->xsubj;
	/* otherwise, use the subject of it's first child */
	else
	    subj = cur->child->msgdata->xsubj;

	/* Step 5.B.ii: if subject is empty, skip it */
	if (!strlen(subj)) continue;

	/* Step 5.B.iii: lookup this subject in the table */
	old = (Thread *) hash_lookup(subj, &subj_table);

	/* Step 5.B.iv: insert the current container into the table iff:
	 * - this subject is not in the table, OR
	 * - this container is empty AND the one in the table is not
	 *   (the empty one is more interesting as a root), OR
	 * - the container in the table is a re/fwd AND this one is not
	 *   (the non-re/fwd is the more interesting of the two)
	 */
	if (!old ||
	    (!cur->msgdata && old->msgdata) ||
	    (old->msgdata && old->msgdata->is_refwd &&
	     cur->msgdata && !cur->msgdata->is_refwd)) {
	  hash_insert(subj, cur, &subj_table);
	}
    }

    /* 5.C - group containers with the same subject together */
    for (prev = NULL, cur = root->child, next = cur->next;
	 cur;
	 prev = cur, cur = next, next = (next ? next->next : NULL)) {
	/* Step 5.C.i: find subject of the thread
	 *
	 * if container is not empty, use it's subject
	 */
	if (cur->msgdata)
	    subj = cur->msgdata->xsubj;
	/* otherwise, use the subject of it's first child */
	else
	    subj = cur->child->msgdata->xsubj;

	/* Step 5.C.ii: if subject is empty, skip it */
	if (!strlen(subj)) continue;

	/* Step 5.C.iii: lookup this subject in the table */
	old = (Thread *) hash_lookup(subj, &subj_table);

	/* Step 5.C.iv: if we found ourselves, skip it */
	if (!old || old == cur) continue;

	/* ok, we already have a container which contains our current subject,
	 * so pull this container out of the root set, because we are going to
	 * merge this node with another one
	 */
	if (!prev)	/* we're at the root */
	    root->child = cur->next;
	else
	    prev->next = cur->next;
	cur->next = NULL;

	/* if both containers are dummies, append cur's children to old's */
	if (!old->msgdata && !cur->msgdata) {
	    /* find old's last child */
	    for (child = old->child; child->next; child = child->next);

	    /* append cur's children to old's children list */
	    child->next = cur->child;

	    /* make old the parent of cur's children */
	    for (child = cur->child; child; child = child->next)
		child->parent = old;

	    /* make cur childless */
	    cur->child = NULL;
	}

	/* if:
	 * - old container is empty, OR
	 * - the current message is a re/fwd AND the old one is not,
	 * make the current container a child of the old one
	 *
	 * Note: we don't have to worry about the reverse cases
	 * because step 5.B guarantees that they won't happen
	 */
	else if (!old->msgdata ||
		 (cur->msgdata && cur->msgdata->is_refwd &&
		  !old->msgdata->is_refwd)) {
	    thread_adopt_child(old, cur);
	}

	/* if both messages are re/fwds OR neither are re/fwds,
	 * then make them both children of a new dummy container
	 * (we don't want to assume any parent-child relationship between them)
	 *
	 * perhaps we can create a parent-child relationship
	 * between re/fwds by counting the number of re/fwds
	 *
	 * Note: we need the hash table to still point to old,
	 * so we must make old the dummy and make the contents of the
	 * new container a copy of old's original contents
	 */
	else {
	    Thread *new = (*newnode)++;

	    /* make new a copy of old (except parent and next) */
 	    new->msgdata = old->msgdata;
	    new->child = old->child;
	    new->next = NULL;

	    /* make new the parent of it's newly adopted children */
	    for (child = new->child; child; child = child->next)
		child->parent = new;

	    /* make old the parent of cur and new */
	    cur->parent = old;
	    new->parent = old;

	    /* empty old and make it have two children (cur and new) */
	    old->msgdata = NULL;
	    old->child = cur;
	    cur->next = new;
	}

	/* we just removed cur from our list,
	 * so we need to keep the same prev for the next pass
	 */
	cur = prev;
    }

    free_hash_table(&subj_table, NULL);
}

/*
 * Free an entire thread.
 */
static void index_thread_free(Thread *thread)
{
    Thread *child;

    /* free the head node */
    if (thread->msgdata) index_msgdata_free(thread->msgdata);

    /* free the children recursively */
    child = thread->child;
    while (child) {
	index_thread_free(child);
	child = child->next;
    }
}

/*
 * Guts of thread searching.  Recurses over children when necessary.
 */
static int _index_thread_search(struct index_state *state,
				Thread *thread, int (*searchproc) (MsgData *))
{
    Thread *child;

    /* test the head node */
    if (thread->msgdata && searchproc(thread->msgdata)) return 1;

    /* test the children recursively */
    child = thread->child;
    while (child) {
	if (_index_thread_search(state, child, searchproc)) return 1;
	child = child->next;
    }

    /* if we get here, we struck out */
    return 0;
}

/*
 * Search a thread to see if it contains a message which matches searchproc().
 *
 * This is a wrapper around _index_thread_search() which iterates through
 * each thread and removes any which fail the searchproc().
 */
static void index_thread_search(struct index_state *state,
				Thread *root, int (*searchproc) (MsgData *))
{
    Thread *cur, *prev, *next;

    for (prev = NULL, cur = root->child, next = cur->next;
	 cur;
	 prev = cur, cur= next, next = (cur ? cur->next : NULL)) {
	if (!_index_thread_search(state, cur, searchproc)) {
	    /* unlink the thread from the list */
	    if (!prev)	/* first thread */
		root->child = cur->next;
	    else
		prev->next = cur->next;

	    /* free all nodes in the thread */
	    index_thread_free(cur);

	    /* we just removed cur from our list,
	     * so we need to keep the same prev for the next pass
	     */
	    cur = prev;
	}
    }
}

/*
 * Guts of the REFERENCES algorithms.  Behavior is tweaked with loadcrit[],
 * searchproc() and sortcrit[].
 */
static void _index_thread_ref(struct index_state *state, unsigned *msgno_list, int nmsg,
			      const struct sortcrit loadcrit[],
			      int (*searchproc) (MsgData *),
			      const struct sortcrit sortcrit[], int usinguid)
{
    MsgData *msgdata, *freeme, *md;
    int tref, nnode;
    Thread *newnode;
    struct hash_table id_table;
    struct rootset rootset;

    /* Create/load the msgdata array */
    freeme = msgdata = index_msgdata_load(state, msgno_list, nmsg, loadcrit);

    /* calculate the sum of the number of references for all messages */
    for (md = msgdata, tref = 0; md; md = md->next)
	tref += md->ref.count;

    /* create an array of Thread to use as nodes of thread tree (including
     * empty containers)
     *
     * - We will be building threads under a dummy root, so we need at least
     *   (nmsg + 1) nodes.
     * - We also will need containers for references to non-existent messages.
     *   To make sure we have enough, we will take the worst case and
     *   use the sum of the number of references for all messages.
     * - Finally, we will need containers to group threads with the same
     *   subject together.  To make sure we have enough, we will take the
     *   worst case which will be half of the number of messages.
     *
     * This is overkill, but it is the only way to make sure we have enough
     * ahead of time.  If we tried to use xrealloc(), the array might be moved,
     * and our parent/child/next pointers will no longer be correct
     * (been there, done that).
     */
    nnode = (int) (1.5 * nmsg + 1 + tref);
    rootset.root = (Thread *) xmalloc(nnode * sizeof(Thread));
    memset(rootset.root, 0, nnode * sizeof(Thread));

    newnode = rootset.root + 1;	/* set next newnode to the second
				   one in the array (skip the root) */

    /* Step 0: create an id_table with one bucket for every possible
     * message-id and reference (nmsg + tref)
     */
    construct_hash_table(&id_table, nmsg + tref, 1);

    /* Step 1: link messages together */
    ref_link_messages(msgdata, &newnode, &id_table);

    /* Step 2: find the root set (gather all of the orphan messages) */
    rootset.nroot = 0;
    hash_enumerate(&id_table, ref_gather_orphans, &rootset);

    /* discard id_table */
    free_hash_table(&id_table, NULL);

    /* Step 3: prune tree of empty containers - get our deposit back :^) */
    ref_prune_tree(rootset.root);

    /* Step 4: sort the root set */
    ref_sort_root(rootset.root);

    /* Step 5: group root set by subject */
    ref_group_subjects(rootset.root, rootset.nroot, &newnode);

    /* Optionally search threads (to be used by REFERENCES derivatives) */
    if (searchproc) index_thread_search(state, rootset.root, searchproc);

    /* Step 6: sort threads */
    if (sortcrit) index_thread_sort(rootset.root, sortcrit);

    /* Output the threaded messages */
    index_thread_print(state, rootset.root, usinguid);

    /* free the thread array */
    free(rootset.root);

    /* free the msgdata array */
    free(freeme);
}

/*
 * Thread a list of messages using the REFERENCES algorithm.
 */
static void index_thread_ref(struct index_state *state, unsigned *msgno_list, int nmsg, int usinguid)
{
    static const struct sortcrit loadcrit[] =
				 {{ LOAD_IDS,      0, {{NULL,NULL}} },
				  { SORT_SUBJECT,  0, {{NULL,NULL}} },
				  { SORT_DATE,     0, {{NULL,NULL}} },
				  { SORT_SEQUENCE, 0, {{NULL,NULL}} }};
    static const struct sortcrit sortcrit[] =
				 {{ SORT_DATE,     0, {{NULL,NULL}} },
				  { SORT_SEQUENCE, 0, {{NULL,NULL}} }};

    _index_thread_ref(state, msgno_list, nmsg, loadcrit, NULL, sortcrit, usinguid);
}

/*
 * NNTP specific stuff.
 */
EXPORTED char *index_get_msgid(struct index_state *state,
			       uint32_t msgno)
{
    struct mailbox *mailbox = state->mailbox;
    struct index_record record;

    if (index_reload_record(state, msgno, &record))
	return NULL;

    return mailbox_cache_get_msgid(mailbox, &record);
}

static void massage_header(char *hdr)
{
    int n = 0;
    char *p, c;

    for (p = hdr; *p; p++) {
	if (*p == ' ' || *p == '\t' || *p == '\r') {
	    if (!n || *(p+1) == '\n') {
		/* no leading or trailing whitespace */
		continue;
	    }
	    /* replace with space */
	    c = ' ';
	}
	else if (*p == '\n') {
	    if (*(p+1) == ' ' || *(p+1) == '\t') {
		/* folded header */
		continue;
	    }
	    /* end of header */
	    break;
	}
	else
	    c = *p;

	hdr[n++] = c;
    }
    hdr[n] = '\0';
}

EXPORTED extern struct nntp_overview *index_overview(struct index_state *state,
						     uint32_t msgno)
{
    static struct nntp_overview over;
    static char *env = NULL, *from = NULL, *hdr = NULL;
    static int envsize = 0, fromsize = 0, hdrsize = 0;
    int size;
    char *envtokens[NUMENVTOKENS];
    struct address addr = { NULL, NULL, NULL, NULL, NULL, NULL };
    strarray_t refhdr = STRARRAY_INITIALIZER;
    struct mailbox *mailbox = state->mailbox;
    struct index_record record;

    /* flush any previous data */
    memset(&over, 0, sizeof(struct nntp_overview));

    if (index_reload_record(state, msgno, &record))
	return NULL;

    if (mailbox_cacherecord(mailbox, &record))
	return NULL; /* upper layers can cope! */

    /* make a working copy of envelope; strip outer ()'s */
    /* -2 -> don't include the size of the outer parens */
    /* +1 -> leave space for NUL */
    size = cacheitem_size(&record, CACHE_ENVELOPE) - 2 + 1;
    if (envsize < size) {
	envsize = size;
	env = xrealloc(env, envsize);
    }
    /* +1 -> skip the leading paren */
    strlcpy(env, cacheitem_base(&record, CACHE_ENVELOPE) + 1, size);

    /* make a working copy of headers */
    size = cacheitem_size(&record, CACHE_HEADERS);
    if (hdrsize < size+2) {
	hdrsize = size+100;
	hdr = xrealloc(hdr, hdrsize);
    }
    memcpy(hdr, cacheitem_base(&record, CACHE_HEADERS), size);
    hdr[size] = '\0';

    parse_cached_envelope(env, envtokens, VECTOR_SIZE(envtokens));

    over.uid = record.uid;
    over.bytes = record.size;
    over.lines = index_getlines(state, msgno);
    over.date = envtokens[ENV_DATE];
    over.msgid = envtokens[ENV_MSGID];

    /* massage subject */
    if ((over.subj = envtokens[ENV_SUBJECT]))
	massage_header(over.subj);

    /* build original From: header */
    if (envtokens[ENV_FROM]) /* paranoia */
	message_parse_env_address(envtokens[ENV_FROM], &addr);

    if (addr.mailbox && addr.domain) { /* paranoia */
	/* +3 -> add space for quotes and space */
	/* +4 -> add space for < @ > NUL */
	size = (addr.name ? strlen(addr.name) + 3 : 0) +
	    strlen(addr.mailbox) + strlen(addr.domain) + 4;
	if (fromsize < size) {
	    fromsize = size;
	    from = xrealloc(from, fromsize);
	}
	from[0] = '\0';
	size_t from_length = 0;
	if (addr.name)
		from_length = snprintf(from, fromsize, "\"%s\" ", addr.name);
	SNPRINTF_LOG(from + from_length, fromsize - from_length,
		 "<%s@%s>", addr.mailbox, addr.domain);

	over.from = from;
    }

    /* massage references */
    strarray_append(&refhdr, "references");
    index_pruneheader(hdr, &refhdr, 0);
    strarray_fini(&refhdr);

    if (*hdr) {
	over.ref = hdr + 11; /* skip over header name */
	massage_header(over.ref);
    }

    return &over;
}

EXPORTED extern char *index_getheader(struct index_state *state,
				      uint32_t msgno, char *hdr)
{
    static struct buf staticbuf = BUF_INITIALIZER;
    strarray_t headers = STRARRAY_INITIALIZER;
    struct mailbox *mailbox = state->mailbox;
    struct index_record record;
    char *buf;

    if (index_reload_record(state, msgno, &record))
	return NULL;

    /* see if the header is cached */
    if (mailbox_cached_header(hdr) != BIT32_MAX &&
        !mailbox_cacherecord(mailbox, &record)) {
<<<<<<< HEAD

	size = cacheitem_size(&record, CACHE_HEADERS);
	if (allocsize < size+2) {
	    allocsize = size+100;
	    alloc = xrealloc(alloc, allocsize);
	}

	memcpy(alloc, cacheitem_base(&record, CACHE_HEADERS), size);
	alloc[size] = '\0';

	buf = alloc;
=======
	buf_copy(&staticbuf, cacheitem_buf(&record, CACHE_HEADERS));
>>>>>>> c046ac02
    }
    else {
	/* uncached header */
	struct buf msgbuf = BUF_INITIALIZER;
	if (mailbox_map_record(mailbox, &record, &msgbuf))
	    return NULL;
	buf_setcstr(&staticbuf, index_readheader(msgbuf.s, msgbuf.len, 0, record.header_size));
	buf_free(&msgbuf);
    }

    strarray_append(&headers, hdr);
    index_pruneheader(staticbuf.s, &headers, NULL);
    strarray_fini(&headers);

    buf = staticbuf.s;
    if (*buf) {
	buf += strlen(hdr) + 1; /* skip header: */
	massage_header(buf);
    }

    return buf;
}

EXPORTED extern unsigned long index_getsize(struct index_state *state,
					    uint32_t msgno)
{
    struct index_record record;

    if (index_reload_record(state, msgno, &record))
	return 0;

    return record.size;
}

EXPORTED extern unsigned long index_getlines(struct index_state *state,
					     uint32_t msgno)
{
    struct index_record record;

    if (index_reload_record(state, msgno, &record))
	return 0;

    return record.content_lines;
}

EXPORTED const char *index_mboxname(const struct index_state *state)
{
    if (!state) return NULL;
    return state->mboxname;
}

EXPORTED int index_hasrights(const struct index_state *state, int rights)
{
    return state->myrights & rights;
}

/*
 * Parse a sequence into an array of sorted & merged ranges.
 */
static struct seqset *_parse_sequence(struct index_state *state,
				      const char *sequence, int usinguid)
{
    unsigned maxval = usinguid ? state->last_uid : state->exists;
    return seqset_parse(sequence, NULL, maxval);
}

EXPORTED void appendsequencelist(struct index_state *state,
			struct seqset **l,
			char *sequence, int usinguid)
{
    unsigned maxval = usinguid ? state->last_uid : state->exists;
    seqset_append(l, sequence, maxval);
}

EXPORTED void freesequencelist(struct seqset *l)
{
    seqset_free(l);
}<|MERGE_RESOLUTION|>--- conflicted
+++ resolved
@@ -1993,11 +1993,7 @@
     if (r) return r;
 
     /* Open the message file */
-<<<<<<< HEAD
-    if (mailbox_map_message(mailbox, record.uid, &msg_base, &msg_size))
-=======
     if (mailbox_map_record(mailbox, &record, &buf))
->>>>>>> c046ac02
 	return IMAP_NO_MSGGONE;
 
     /* start the individual append */
@@ -2044,12 +2040,7 @@
     index_fetchmsg(state, buf.s, buf.len, 0, record.size, 0, 0);
 
     /* close the message file */
-<<<<<<< HEAD
-    if (msg_base)
-	mailbox_unmap_message(mailbox, record.uid, &msg_base, &msg_size);
-=======
     buf_free(&buf);
->>>>>>> c046ac02
 
     return 0;
 }
@@ -3196,12 +3187,7 @@
 	/* finsh the response if we have one */
 	prot_printf(state->out, ")\r\n");
     }
-<<<<<<< HEAD
-    if (msg_base)
-	mailbox_unmap_message(mailbox, record.uid, &msg_base, &msg_size);
-=======
     buf_free(&buf);
->>>>>>> c046ac02
 
     return r;
 }
@@ -4045,11 +4031,7 @@
     char *p, *q;
     struct mailbox *mailbox = state->mailbox;
 
-<<<<<<< HEAD
-    if (mailbox_map_message(mailbox, uid, &msgfile.base, &msgfile.size))
-=======
     if (mailbox_map_record(mailbox, record, &buf))
->>>>>>> c046ac02
 	return;
 
     /* Won't find anything in a truncated file */
@@ -5740,21 +5722,7 @@
     /* see if the header is cached */
     if (mailbox_cached_header(hdr) != BIT32_MAX &&
         !mailbox_cacherecord(mailbox, &record)) {
-<<<<<<< HEAD
-
-	size = cacheitem_size(&record, CACHE_HEADERS);
-	if (allocsize < size+2) {
-	    allocsize = size+100;
-	    alloc = xrealloc(alloc, allocsize);
-	}
-
-	memcpy(alloc, cacheitem_base(&record, CACHE_HEADERS), size);
-	alloc[size] = '\0';
-
-	buf = alloc;
-=======
 	buf_copy(&staticbuf, cacheitem_buf(&record, CACHE_HEADERS));
->>>>>>> c046ac02
     }
     else {
 	/* uncached header */
