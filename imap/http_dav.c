--- conflicted
+++ resolved
@@ -7548,74 +7548,8 @@
         basemodseq = highestmodseq;
     }
 
-<<<<<<< HEAD
     /* Open the DAV DB corresponding to the mailbox */
     fctx->davdb = rparams->davdb.open_db(fctx->mailbox);
-=======
-    /* Construct array of records for sorting and/or fetching cached header */
-    istate.mailbox = mailbox;
-    istate.map = xzmalloc(mailbox->i.num_records * sizeof(struct index_map));
-
-    /* Open the DAV DB corresponding to the mailbox */
-    fctx->davdb = rparams->davdb.open_db(fctx->mailbox);
-
-    /* Find which resources we need to report */
-    struct mailbox_iter *iter = mailbox_iter_init(mailbox, syncmodseq, 0);
-    const message_t *msg;
-
-    while ((msg = mailbox_iter_step(iter))) {
-        const struct index_record *record = msg_record(msg);
-        modseq_t modseq;
-
-        if ((unbind_flag >= 0) &&
-            record->user_flags[unbind_flag / 32] & (1 << (unbind_flag & 31))) {
-            /* Resource replaced by a PUT, COPY, or MOVE - ignore it */
-            continue;
-        }
-
-        /* Fetch modseq for record (could be per-user) */
-        modseq = rparams->get_modseq(mailbox, record, httpd_userid, fctx->davdb);
-
-	if (modseq <= syncmodseq) {
-            /* Resource not added/removed since last sync */
-            continue;
-        }
-
-        if ((modseq - syncmodseq == 1) &&
-            (unchanged_flag >= 0) &&
-            (record->user_flags[unchanged_flag / 32] &
-             (1 << (unchanged_flag & 31)))) {
-            /* Resource has just had VTIMEZONEs stripped - ignore it */
-            continue;
-        }
-
-        if ((modseq <= basemodseq) &&
-            (record->system_flags & FLAG_EXPUNGED)) {
-            /* Initial sync - ignore unmapped resources */
-            continue;
-        }
-
-        /* copy data into map (just like index.c - XXX helper fn? */
-        istate.map[nresp].recno = record->recno;
-        istate.map[nresp].uid = record->uid;
-        istate.map[nresp].modseq = modseq;
-        istate.map[nresp].system_flags = record->system_flags;
-        for (i = 0; i < MAX_USER_FLAGS/32; i++)
-            istate.map[nresp].user_flags[i] = record->user_flags[i];
-        istate.map[nresp].cache_offset = record->cache_offset;
-
-        nresp++;
-    }
-    mailbox_iter_done(&iter);
-
-    if (limit < nresp) {
-        /* Need to truncate the responses */
-        struct index_map *map = istate.map;
-
-        /* Sort the response records by modseq */
-        qsort(map, nresp, sizeof(struct index_map),
-              (int (*)(const void *, const void *)) &map_modseq_cmp);
->>>>>>> 725d98e8
 
     /* Setup for chunked response */
     txn->flags.te |= TE_CHUNKED;
@@ -7636,43 +7570,19 @@
         respmodseq = highestmodseq;
     }
 
-<<<<<<< HEAD
     if (r) {
         /* Tell client we truncated the responses */
         *(fctx->req_tgt->resource) = '\0';
         xml_add_response(fctx, HTTP_NO_STORAGE, DAV_OVER_LIMIT, NULL, NULL);
-=======
-    /* Report the resources within the client requested limit (if any) */
-    for (msgno = 0; msgno < nresp; msgno++) {
-        struct dav_data *ddata;
-
-        /* Find name of the resource */
-        r = rparams->davdb.lookup_imapuid(fctx->davdb, fctx->mailbox->name,
-                                          istate.map[msgno].uid,
-                                          (void **) &ddata,
-                                          /* tombstones */ 1);
-        if (r) continue;
-
-        if (!ddata->alive) {
-            /* report as NOT FOUND
-               IMAP UID of 0 will cause index record to be ignored
-               propfind_by_resource() will append our resource name */
-            ddata->imap_uid = 0;
-        }
->>>>>>> 725d98e8
 
         /* Add <response> element to output buffer */
         node = xmlGetLastChild(fctx->root);
         xml_partial_response(NULL /* !output */, fctx->root->doc, node, 1, &buf);
     }
 
-<<<<<<< HEAD
     if (fctx->davdb) rparams->davdb.close_db(fctx->davdb);
 
     /* Add sync-token element to root */
-=======
-    /* Add sync-token element */
->>>>>>> 725d98e8
     if (respmodseq < basemodseq) {
         /* Client limited results of initial sync - include basemodseq */
         snprintf(tokenuri, MAX_MAILBOX_PATH,
@@ -7698,7 +7608,6 @@
     write_body(0, txn, NULL, 0);
 
   done:
-    if (fctx->davdb) rparams->davdb.close_db(fctx->davdb);
     if (istate.map) free(istate.map);
     mailbox_close(&mailbox);
 
